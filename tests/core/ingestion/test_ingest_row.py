import pytest
from sqlalchemy.orm import Session
from app.core.ingestion.ingest_row import DocumentIngestRow
from app.core.ingestion.processor import ingest_document_row
from app.core.ingestion.utils import IngestContext
from app.db.models.document.physical_document import PhysicalDocument
from app.db.models.law_policy.collection import (
    Collection,
    CollectionFamily,
    CollectionOrganisation,
)
from app.db.models.law_policy.family import (
    Family,
    FamilyCategory,
    FamilyDocument,
    FamilyOrganisation,
    Slug,
)
from tests.core.ingestion.helpers import (
    COLLECTION_IMPORT_ID,
    DOCUMENT_IMPORT_ID,
    DOCUMENT_TITLE,
    FAMILY_IMPORT_ID,
    SLUG_DOCUMENT_NAME,
    SLUG_FAMILY_NAME,
    get_doc_ingest_row_data,
    populate_for_ingest,
)


def setup_for_update(test_db):
    context = IngestContext(org_id=1, results=[])
    row = DocumentIngestRow.from_row(1, get_doc_ingest_row_data(0))
    populate_for_ingest(test_db)
    ingest_document_row(test_db, context, row)
    return context, row


def assert_dfc(db: Session, n_docs: int, n_families: int, n_collections: int):
    assert n_docs == db.query(FamilyDocument).count()
    assert n_docs == db.query(PhysicalDocument).count()
    assert n_families == db.query(Family).count()
    assert n_collections == db.query(Collection).count()


def test_ingest_row__with_multiple_rows(test_db):
    context = IngestContext(org_id=1, results=[])
    row = DocumentIngestRow.from_row(1, get_doc_ingest_row_data(0))
    row.cpr_family_id = "CCLW.family.test.1"
    row.cpr_family_slug = "fam-test-1"
    populate_for_ingest(test_db)

    # First row
    result = ingest_document_row(test_db, context, row)
    assert 9 == len(result.keys())
    assert_dfc(test_db, 1, 1, 1)

    # Second row - adds another document to family
    row.cpr_document_id = "CCLW.doc.test.1"
    row.cpr_document_slug = "doc-test-1"
    result = ingest_document_row(test_db, context, row)
    assert 3 == len(result.keys())
    assert_dfc(test_db, 2, 1, 1)

    # Third row - adds another family and document
    row.cpr_family_id = "CCLW.family.test.2"
    row.cpr_family_slug = "fam-test-2"
    row.cpr_document_id = "CCLW.doc.test.2"
    row.cpr_document_slug = "doc-test-2"
    result = ingest_document_row(test_db, context, row)
    assert 7 == len(result.keys())
    assert_dfc(test_db, 3, 2, 1)

    # Forth - adds another document to the family
    row.cpr_document_id = "CCLW.doc.test.3"
    row.cpr_document_slug = "doc-test-3"
    result = ingest_document_row(test_db, context, row)
    assert 3 == len(result.keys())
    assert_dfc(test_db, 4, 2, 1)

    # Finally change the family id of the document just added
    row.cpr_family_id = "CCLW.family.test.1"
    row.cpr_family_slug = "fam-test-1"
    result = ingest_document_row(test_db, context, row)
    assert 1 == len(result.keys())
    assert_dfc(test_db, 4, 2, 1)
<<<<<<< HEAD

    # Now assert both families have correct documents
    assert (
        3
        == test_db.query(FamilyDocument)
        .filter_by(family_import_id="CCLW.family.test.1")
        .count()
    )
    assert (
        1
        == test_db.query(FamilyDocument)
        .filter_by(family_import_id="CCLW.family.test.2")
        .count()
    )

    # Now assert collection has 2 families
    assert 1 == test_db.query(Collection).count()
    assert 2 == test_db.query(CollectionFamily).count()


=======

    # Now assert both families have correct documents
    assert (
        3
        == test_db.query(FamilyDocument)
        .filter_by(family_import_id="CCLW.family.test.1")
        .count()
    )
    assert (
        1
        == test_db.query(FamilyDocument)
        .filter_by(family_import_id="CCLW.family.test.2")
        .count()
    )

    # Now assert collection has 2 families
    assert 1 == test_db.query(Collection).count()
    assert 2 == test_db.query(CollectionFamily).count()


>>>>>>> d5bd0091
def test_ingest_row__creates_missing_documents(test_db):
    context = IngestContext(org_id=1, results=[])
    row = DocumentIngestRow.from_row(1, get_doc_ingest_row_data(0))
    populate_for_ingest(test_db)
    result = ingest_document_row(test_db, context, row)
    actual_keys = set(result.keys())
    expected_keys = set(
        [
            "family_slug",
            "family_organisation",
            "family",
            "physical_document",
            "family_document",
            "family_document_slug",
            "collection",
            "collection_organisation",
            "collection_family",
        ]
    )
    assert actual_keys.symmetric_difference(expected_keys) == set([])
    # Assert db objects
    assert test_db.query(Slug).filter_by(name=SLUG_FAMILY_NAME).one()
    assert (
        test_db.query(FamilyOrganisation)
        .filter_by(family_import_id=FAMILY_IMPORT_ID)
        .one()
    )
    assert test_db.query(Family).filter_by(import_id=FAMILY_IMPORT_ID).one()
    assert test_db.query(PhysicalDocument).filter_by(title=DOCUMENT_TITLE).one()
    assert test_db.query(FamilyDocument).filter_by(import_id=DOCUMENT_IMPORT_ID).one()
    assert test_db.query(Slug).filter_by(name=SLUG_DOCUMENT_NAME).one()
    assert test_db.query(Collection).filter_by(import_id=COLLECTION_IMPORT_ID).one()
    assert (
        test_db.query(CollectionOrganisation)
        .filter_by(collection_import_id=COLLECTION_IMPORT_ID)
        .one()
    )
    assert (
        test_db.query(CollectionFamily)
        .filter_by(
            collection_import_id=COLLECTION_IMPORT_ID, family_import_id=FAMILY_IMPORT_ID
        )
        .one()
    )


def test_ingest_row__idempotent(test_db):
    context, row = setup_for_update(test_db)

    result = ingest_document_row(test_db, context, row)
    assert len(result) == 0

    # Assert db objects
    assert test_db.query(Slug).filter_by(name=SLUG_FAMILY_NAME).one()
    assert (
        test_db.query(FamilyOrganisation)
        .filter_by(family_import_id=FAMILY_IMPORT_ID)
        .one()
    )
    assert test_db.query(Family).filter_by(import_id=FAMILY_IMPORT_ID).one()
    assert test_db.query(PhysicalDocument).filter_by(title=DOCUMENT_TITLE).one()
    assert test_db.query(FamilyDocument).filter_by(import_id=DOCUMENT_IMPORT_ID).one()
    assert test_db.query(Slug).filter_by(name=SLUG_DOCUMENT_NAME).one()
    assert test_db.query(Collection).filter_by(import_id=COLLECTION_IMPORT_ID).one()
    assert (
        test_db.query(CollectionOrganisation)
        .filter_by(collection_import_id=COLLECTION_IMPORT_ID)
        .one()
    )
    assert (
        test_db.query(CollectionFamily)
        .filter_by(
            collection_import_id=COLLECTION_IMPORT_ID, family_import_id=FAMILY_IMPORT_ID
        )
        .one()
    )


# The following tests appear in the order of the properties for DocumentIngestRow
# id: Immutable
# document_id: Immutable
# collection_name: Test
# collection_summary: Test
# document_title: Test
# family_name: Test
# family_summary: Test
# document_role: Test
# document_variant: Test
# geography_iso: Immutable
<<<<<<< HEAD
# documents: Test
=======
# documents: Immutable
>>>>>>> d5bd0091
# category: Test
# sectors: METADATA
# instruments: METADATA
# frameworks: METADATA
# responses: METADATA - topics
# natural_hazards: METADATA - hazard
# keywords: METADATA
# document_type: Test
# language: Immutable
# geography: Immutable
# cpr_document_id: Immutable
# cpr_family_id: Immutable
# cpr_collection_id: Immutable
# cpr_family_slug: Not done
# cpr_document_slug: Test


def test_ingest_row__updates_collection_name(test_db):
    context, row = setup_for_update(test_db)
    row.collection_name = "changed"

    result = ingest_document_row(test_db, context, row)
    assert len(result) == 1
    assert "collection" in result
    assert result["collection"]["title"] == "changed"

    # Check db
    assert 1 == test_db.query(Collection).count()
    assert (
        1
        == test_db.query(Collection)
        .filter_by(import_id=COLLECTION_IMPORT_ID, title="changed")
        .count()
    )


def test_ingest_row__updates_collection_summary(test_db):
    context, row = setup_for_update(test_db)
    row.collection_summary = "changed"

    result = ingest_document_row(test_db, context, row)
    assert len(result) == 1
    assert "collection" in result
    assert result["collection"]["description"] == "changed"

    # Check db
    assert 1 == test_db.query(Collection).count()
    assert (
        1
        == test_db.query(Collection)
        .filter_by(import_id=COLLECTION_IMPORT_ID, description="changed")
        .count()
    )


def test_ingest_row__updates_document_title(test_db):
    context, row = setup_for_update(test_db)
    row.document_title = "changed"

    result = ingest_document_row(test_db, context, row)
    assert len(result) == 1
    assert "physical_document" in result
    assert result["physical_document"]["title"] == "changed"

    # Check db
    assert 1 == test_db.query(PhysicalDocument).count()
    assert 1 == test_db.query(PhysicalDocument).filter_by(title="changed").count()


def test_ingest_row__updates_family_name(test_db):
    context, row = setup_for_update(test_db)
    row.family_name = "changed"

    result = ingest_document_row(test_db, context, row)
    assert len(result) == 1
    assert "family" in result
    assert result["family"]["title"] == "changed"

    # Check db
    assert 1 == test_db.query(Family).count()
    assert (
        1
        == test_db.query(Family)
        .filter_by(import_id=FAMILY_IMPORT_ID, title="changed")
        .count()
    )


def test_ingest_row__updates_family_summary(test_db):
    context, row = setup_for_update(test_db)
    row.family_summary = "changed"

    result = ingest_document_row(test_db, context, row)
    assert len(result) == 1
    assert "family" in result
    assert result["family"]["description"] == "changed"

    # Check db
    assert 1 == test_db.query(Family).count()
    assert (
        1
        == test_db.query(Family)
        .filter_by(import_id=FAMILY_IMPORT_ID, description="changed")
        .count()
    )


def test_ingest_row__updates_family_document_role(test_db):
    context, row = setup_for_update(test_db)
    row.document_role = "ANNEX"

    result = ingest_document_row(test_db, context, row)
    assert len(result) == 1
    assert "family_document" in result
    assert result["family_document"]["document_role"] == "ANNEX"

    # Check db
    assert 1 == test_db.query(FamilyDocument).count()
    assert (
        1
        == test_db.query(FamilyDocument)
        .filter_by(import_id=DOCUMENT_IMPORT_ID, document_role="ANNEX")
        .count()
    )


def test_ingest_row__updates_family_document_variant(test_db):
    context, row = setup_for_update(test_db)
    row.document_variant = "Translation"

    result = ingest_document_row(test_db, context, row)
    assert len(result) == 1
    assert "family_document" in result
    assert result["family_document"]["variant_name"] == "Translation"

    # Check db
    assert 1 == test_db.query(FamilyDocument).count()
    assert (
        1
        == test_db.query(FamilyDocument)
        .filter_by(import_id=DOCUMENT_IMPORT_ID, variant_name="Translation")
        .count()
    )


<<<<<<< HEAD
def test_ingest_row__updates_source_url(test_db):
    context, row = setup_for_update(test_db)
    row.documents = "https://www.com"

    result = ingest_document_row(test_db, context, row)
    assert len(result) == 1
    assert "physical_document" in result
    assert result["physical_document"]["source_url"] == "https://www.com"

    # Check db
    assert 1 == test_db.query(PhysicalDocument).count()
    assert (
        1
        == test_db.query(PhysicalDocument)
        .filter_by(source_url="https://www.com")
        .count()
    )


=======
>>>>>>> d5bd0091
def test_ingest_row__updates_family_category(test_db):
    context, row = setup_for_update(test_db)
    row.category = FamilyCategory.LEGISLATIVE

    result = ingest_document_row(test_db, context, row)
    assert len(result) == 1
    assert "family" in result
    assert result["family"]["family_category"] == "Legislative"

    # Check db
    assert 1 == test_db.query(Family).count()
    assert (
        1
        == test_db.query(Family)
        .filter_by(import_id=FAMILY_IMPORT_ID, family_category="Legislative")
        .count()
    )


def test_ingest_row__updates_family_document_type(test_db):
    context, row = setup_for_update(test_db)
    row.document_type = "Edict"

    result = ingest_document_row(test_db, context, row)
    assert len(result) == 1
    assert "family_document" in result
    assert result["family_document"]["document_type"] == "Edict"

    # Check db
    assert 1 == test_db.query(FamilyDocument).count()
    assert (
        1
        == test_db.query(FamilyDocument)
        .filter_by(import_id=DOCUMENT_IMPORT_ID, document_type="Edict")
        .count()
    )


def test_ingest_row__updates_fd_slug(test_db):
    context, row = setup_for_update(test_db)
    row.cpr_document_slug = "changed"

    result = ingest_document_row(test_db, context, row)
    assert len(result) == 1
    assert "family_document_slug" in result
    assert result["family_document_slug"]["name"] == "changed"

    # Check db
    assert 3 == test_db.query(Slug).count()
    assert (
        1
        == test_db.query(Slug)
        .filter_by(family_document_import_id=DOCUMENT_IMPORT_ID, name="changed")
        .count()
    )


#
# Tests for the class DocumentIngestRow...
#


def test_IngestRow__from_row():
    ingest_row = DocumentIngestRow.from_row(1, get_doc_ingest_row_data(0))

    assert ingest_row
    assert ingest_row.cpr_document_id == "CCLW.executive.1001.0"
    assert ingest_row.get_first_url() == "http://place1"


def test_IngestRow__from_row_raises_when_multi_urls():
    ingest_row = DocumentIngestRow.from_row(1, get_doc_ingest_row_data(1))

    assert ingest_row
    assert ingest_row.cpr_document_id == "CCLW.executive.1002.0"
    with pytest.raises(ValueError):
        ingest_row.get_first_url()<|MERGE_RESOLUTION|>--- conflicted
+++ resolved
@@ -84,7 +84,6 @@
     result = ingest_document_row(test_db, context, row)
     assert 1 == len(result.keys())
     assert_dfc(test_db, 4, 2, 1)
-<<<<<<< HEAD
 
     # Now assert both families have correct documents
     assert (
@@ -105,28 +104,6 @@
     assert 2 == test_db.query(CollectionFamily).count()
 
 
-=======
-
-    # Now assert both families have correct documents
-    assert (
-        3
-        == test_db.query(FamilyDocument)
-        .filter_by(family_import_id="CCLW.family.test.1")
-        .count()
-    )
-    assert (
-        1
-        == test_db.query(FamilyDocument)
-        .filter_by(family_import_id="CCLW.family.test.2")
-        .count()
-    )
-
-    # Now assert collection has 2 families
-    assert 1 == test_db.query(Collection).count()
-    assert 2 == test_db.query(CollectionFamily).count()
-
-
->>>>>>> d5bd0091
 def test_ingest_row__creates_missing_documents(test_db):
     context = IngestContext(org_id=1, results=[])
     row = DocumentIngestRow.from_row(1, get_doc_ingest_row_data(0))
@@ -216,11 +193,7 @@
 # document_role: Test
 # document_variant: Test
 # geography_iso: Immutable
-<<<<<<< HEAD
-# documents: Test
-=======
 # documents: Immutable
->>>>>>> d5bd0091
 # category: Test
 # sectors: METADATA
 # instruments: METADATA
@@ -366,28 +339,6 @@
     )
 
 
-<<<<<<< HEAD
-def test_ingest_row__updates_source_url(test_db):
-    context, row = setup_for_update(test_db)
-    row.documents = "https://www.com"
-
-    result = ingest_document_row(test_db, context, row)
-    assert len(result) == 1
-    assert "physical_document" in result
-    assert result["physical_document"]["source_url"] == "https://www.com"
-
-    # Check db
-    assert 1 == test_db.query(PhysicalDocument).count()
-    assert (
-        1
-        == test_db.query(PhysicalDocument)
-        .filter_by(source_url="https://www.com")
-        .count()
-    )
-
-
-=======
->>>>>>> d5bd0091
 def test_ingest_row__updates_family_category(test_db):
     context, row = setup_for_update(test_db)
     row.category = FamilyCategory.LEGISLATIVE
