import os
import typing as t
import uuid

import pytest
from cpr_data_access.embedding import Embedder
from cpr_data_access.search_adaptors import Vespa, VespaSearchAdapter
from fastapi.testclient import TestClient
from moto import mock_s3
from sqlalchemy import create_engine
from sqlalchemy.orm import sessionmaker
from sqlalchemy_utils import create_database, database_exists, drop_database

from app.core import security
from app.core.aws import S3Client, get_s3_client
<<<<<<< HEAD
from app.core.search import OpenSearchConfig, OpenSearchConnection
from db_client.models.app import AppUser
from app.db.session import get_db
from db_client.models import Base
=======
from app.db.models.app import AppUser
from app.db.session import Base, get_db
>>>>>>> 4dfe4b86
from app.main import app


@pytest.fixture
def s3_document_bucket_names() -> dict:
    return {
        "queue": os.environ.get("DOCUMENT_BUCKET", "cpr-document-queue"),
    }


@pytest.fixture
def test_s3_client(s3_document_bucket_names):
    bucket_names = s3_document_bucket_names.values()

    with mock_s3():
        s3_client = S3Client(dev_mode=False)
        for bucket in bucket_names:
            s3_client.client.create_bucket(
                Bucket=bucket,
                CreateBucketConfiguration={
                    "LocationConstraint": os.getenv("AWS_REGION")
                },
            )

        # Test document in queue for action submission
        s3_client.client.put_object(
            Bucket=s3_document_bucket_names["queue"],
            Key="test_document.pdf",
            Body=bytes(1024),
        )

        yield s3_client


@pytest.fixture(scope="session")
def test_vespa():
    """Connect to local vespa instance"""

    def __mocked_init__(self, embedder: t.Optional[Embedder] = None):
        self.client = Vespa(url="http://vespatest", port=8080)
        self.embedder = embedder or Embedder()

    VespaSearchAdapter.__init__ = __mocked_init__

    yield VespaSearchAdapter()


def get_test_db_url() -> str:
    return os.environ["DATABASE_URL"] + f"_test_{uuid.uuid4()}"


@pytest.fixture
def create_test_db():
    """Create a test database and use it for the whole test session."""

    test_db_url = get_test_db_url()

    # Create the test database
    if database_exists(test_db_url):
        drop_database(test_db_url)
    create_database(test_db_url)
    try:
        test_engine = create_engine(test_db_url)
        Base.metadata.create_all(test_engine)  # type: ignore

        # Run the tests
        yield
    finally:
        # Drop the test database
        drop_database(test_db_url)


@pytest.fixture
def test_db(scope="function"):
    """Create a fresh test database for each test."""

    test_db_url = get_test_db_url()

    # Create the test database
    if database_exists(test_db_url):
        drop_database(test_db_url)
    create_database(test_db_url)
    try:
        test_engine = create_engine(test_db_url)
        connection = test_engine.connect()
        Base.metadata.create_all(test_engine)  # type: ignore
        test_session_maker = sessionmaker(
            autocommit=False,
            autoflush=False,
            bind=test_engine,
        )
        test_session = test_session_maker()

        # Run the tests
        yield test_session
    finally:
        test_session.close()
        connection.close()
        # Drop the test database
        drop_database(test_db_url)


@pytest.fixture
def client(test_db, test_s3_client):
    """Get a TestClient instance that reads/write to the test database."""

    def get_test_db():
        yield test_db

    def get_test_s3_client():
        yield test_s3_client

    app.dependency_overrides[get_db] = get_test_db
    app.dependency_overrides[get_s3_client] = get_test_s3_client

    yield TestClient(app)


@pytest.fixture
def test_password() -> str:
    return "securepassword"


def get_password_hash() -> str:
    """Password hashing can be expensive so a mock will be much faster"""
    return "supersecrethash"


@pytest.fixture
def test_user(test_db) -> AppUser:
    """Make a test user in the database"""

    app_user = AppUser(
        email="fake@email.com",
        name="Fake User",
        hashed_password=get_password_hash(),
        is_superuser=False,
    )
    test_db.add(app_user)
    test_db.commit()
    return app_user


@pytest.fixture
def test_superuser(test_db) -> AppUser:
    """Superuser for testing"""

    user = AppUser(
        email="fakesuper@email.com",
        name="Fake Super User",
        hashed_password=get_password_hash(),
        is_superuser=True,
    )
    test_db.add(user)
    test_db.commit()
    return user


def verify_password_mock(first: str, second: str) -> bool:
    return True


@pytest.fixture
def superuser_token_headers(
    client: TestClient, test_superuser, test_password, monkeypatch
) -> t.Dict[str, str]:
    monkeypatch.setattr(security, "verify_password", verify_password_mock)

    login_data = {
        "username": test_superuser.email,
        "password": test_password,
    }
    r = client.post("/api/tokens", data=login_data)
    tokens = r.json()
    a_token = tokens["access_token"]
    headers = {"Authorization": f"Bearer {a_token}"}
    return headers<|MERGE_RESOLUTION|>--- conflicted
+++ resolved
@@ -11,17 +11,12 @@
 from sqlalchemy.orm import sessionmaker
 from sqlalchemy_utils import create_database, database_exists, drop_database
 
+from db_client.models.app import AppUser
+from db_client.models import Base
+
 from app.core import security
 from app.core.aws import S3Client, get_s3_client
-<<<<<<< HEAD
-from app.core.search import OpenSearchConfig, OpenSearchConnection
-from db_client.models.app import AppUser
 from app.db.session import get_db
-from db_client.models import Base
-=======
-from app.db.models.app import AppUser
-from app.db.session import Base, get_db
->>>>>>> 4dfe4b86
 from app.main import app
 
 
