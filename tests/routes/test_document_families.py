--- conflicted
+++ resolved
@@ -1,16 +1,9 @@
+import pytest
 from typing import Callable, Generator, Optional
-
-import pytest
-<<<<<<< HEAD
-=======
-from typing import Callable, Generator
 from sqlalchemy import update
 from sqlalchemy.orm import Session
->>>>>>> d9462116
 from fastapi.testclient import TestClient
 from pytest_mock import MockerFixture
-from sqlalchemy.orm import Session
-
 from app.db.models.document.physical_document import Language, PhysicalDocumentLanguage
 from app.db.models.law_policy.family import Family, FamilyDocument, FamilyEvent
 from tests.routes.document_helpers import (
