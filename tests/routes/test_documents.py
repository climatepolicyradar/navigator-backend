--- conflicted
+++ resolved
@@ -221,32 +221,6 @@
     assert json_response["organisation"] == "CCLW"
     assert json_response["title"] == "Fam2"
     assert json_response["import_id"] == "CCLW.family.2002.0"
-<<<<<<< HEAD
-    assert json_response["summary"] == "Summary2"
-    assert json_response["geography"] == "GEO"
-    assert json_response["category"] == "Executive"
-    assert json_response["status"] == "Published"
-    assert json_response["published_date"] == "2019-12-25T00:00:00+00:00"
-    assert json_response["last_updated_date"] == "2019-12-25T00:00:00+00:00"
-
-    assert len(json_response["metadata"]) == METADATA_COUNT
-    assert json_response["metadata"]["keyword"] == ["Energy Supply"]
-
-    assert len(json_response["slugs"]) == 1
-    assert json_response["slugs"][0] == "FamSlug2"
-
-    assert len(json_response["events"]) == 1
-    assert json_response["events"][0]["title"] == "Published"
-
-    assert len(json_response["documents"]) == 1
-    assert json_response["documents"][0]["title"] == "Title2"
-    assert json_response["documents"][0]["slugs"] == ["DocSlug2"]
-    assert json_response["documents"][0]["import_id"] == "CCLW.executive.2.2"
-
-    assert len(json_response["collections"]) == 1
-    assert json_response["collections"][0]["title"] == "Collection2"
-=======
->>>>>>> 34e337ae
 
 
 def test_documents_doc_slug_returns_not_found(
