--- conflicted
+++ resolved
@@ -153,11 +153,7 @@
     params = {
         "query_string": query,
         "keyword_filters": {
-<<<<<<< HEAD
-            "geographies": ["kenya"],
-=======
             "countries": ["kenya"],
->>>>>>> d72317d8
             "unknown_filter_no1": ["BOOM"],
         },
     }
@@ -227,9 +223,6 @@
         "year_range": (1900, 2020),
     }
 
-<<<<<<< HEAD
-    _ = _make_search_request(data_client, valid_token, params)
-=======
     _ = _make_search_request(data_client, valid_token, params)
 
 
@@ -252,5 +245,4 @@
 
     assert len(response["families"]) > 0
     for family in response["families"]:
-        assert "ITA" in family["family_geographies"]
->>>>>>> d72317d8
+        assert "ITA" in family["family_geographies"]