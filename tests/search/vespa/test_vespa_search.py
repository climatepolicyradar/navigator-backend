from typing import Any

import pytest
from db_client.models.dfce.family import FamilyDocument
from fastapi import status
from sqlalchemy import update

from app.api.api_v1.routers import search
from tests.search.vespa.setup_search_tests import (
    _create_document,
    _create_family,
    _create_family_event,
    _create_family_metadata,
    _make_search_request,
    _populate_db_families,
)


@pytest.mark.search
def test_empty_search_term_performs_browse(
    test_vespa, data_client, data_db, mocker, monkeypatch, valid_token
):
    """Make sure that empty search term returns results in browse mode."""
    _populate_db_families(data_db)
    monkeypatch.setattr(search, "_VESPA_CONNECTION", test_vespa)

    query_spy = mocker.spy(search._VESPA_CONNECTION, "search")
    body = _make_search_request(data_client, valid_token, {"query_string": ""})

    assert body["hits"] > 0
    assert len(body["families"]) > 0

    # Should automatically use vespa `all_results` parameter for browse requests
    assert query_spy.call_args.kwargs["parameters"].all_results
    query_spy.assert_called_once()


@pytest.mark.search
@pytest.mark.parametrize("exact_match", [True, False])
def test_search_body_valid(
    exact_match, test_vespa, data_client, data_db, monkeypatch, valid_token
):
    """Test a simple known valid search responds with success."""
    monkeypatch.setattr(search, "_VESPA_CONNECTION", test_vespa)
    _populate_db_families(data_db)

    body = _make_search_request(
        data_client,
        valid_token,
        params={
            "query_string": "and",
            "exact_match": exact_match,
        },
    )

    fields = sorted(body.keys())
    assert fields == [
        "continuation_token",
        "families",
        "hits",
        "prev_continuation_token",
        "query_time_ms",
        "this_continuation_token",
        "total_family_hits",
        "total_time_ms",
    ]
    assert isinstance(body["families"], list)


@pytest.mark.search
def test_no_doc_if_in_postgres_but_not_vespa(
    test_vespa, data_client, data_db, monkeypatch, valid_token
):
    """Test a simple known valid search responds with success."""
    monkeypatch.setattr(search, "_VESPA_CONNECTION", test_vespa)
    _populate_db_families(data_db)

    # Add an extra postgres family that won't be in vespa
    EXTRA_TEST_FAMILY = "Extra Test Family"
    new_family = {
        "id": "id:doc_search:family_document::CCLW.executive.111.222",
        "fields": {
            "family_source": "CCLW",
            "family_name": EXTRA_TEST_FAMILY,
            "family_slug": "extra-test-family",
            "family_category": "Executive",
            "document_languages": ["French"],
            "document_import_id": "CCLW.executive.111.222",
            "document_slug": "aslug",
            "family_description": "",
            "family_geography": "CAN",
            "family_geographies": ["CAN"],
            "family_publication_ts": "2011-08-01T00:00:00+00:00",
            "family_import_id": "CCLW.family.111.0",
        },
    }
    new_doc = {
        "id": "id:doc_search:document_passage::CCLW.executive.111.222.333",
        "fields": {},
    }
    _create_family(data_db, new_family)
    _create_family_event(data_db, new_family)
    _create_family_metadata(data_db, new_family)
    _create_document(data_db, new_doc, new_family)

    # This will also not be present in browse
    body = _make_search_request(data_client, valid_token, params={"query_string": ""})
    browse_families = [f["family_name"] for f in body["families"]]
    assert EXTRA_TEST_FAMILY not in browse_families

    # But it won't break when running a search
    body = _make_search_request(
        data_client,
        valid_token,
        params={
            "query_string": EXTRA_TEST_FAMILY,
            "exact_match": "true",
        },
    )

    assert len(body["families"]) == 0


@pytest.mark.search
@pytest.mark.parametrize("label,query", [("search", "the"), ("browse", "")])
def test_benchmark_families_search(
    label, query, test_vespa, monkeypatch, data_client, data_db, valid_token
):
    monkeypatch.setattr(search, "_VESPA_CONNECTION", test_vespa)
    _populate_db_families(data_db)

    # This is high as it's meant as a last resort for catching new performance problems
    REASONABLE_LATENCY_MS = 50

    times = []
    for _ in range(1, 10):
        params = {
            "query_string": query,
            "exact_match": True,
        }
        body = _make_search_request(data_client, valid_token, params)

        time_taken = body["total_time_ms"]
        times.append(time_taken)

    average = sum(times) / len(times)
    assert average < REASONABLE_LATENCY_MS


@pytest.mark.search
def test_specific_doc_returned(
    test_vespa, monkeypatch, data_client, data_db, valid_token
):
    monkeypatch.setattr(search, "_VESPA_CONNECTION", test_vespa)
    _populate_db_families(data_db)

    family_name_query = "Agriculture Sector Plan 2015-2019"
    params = {
        "query_string": family_name_query,
        "exact_match": True,
        "page_size": 1,
    }
    body = _make_search_request(data_client, valid_token, params)

    families = [f for f in body["families"]]
    assert body["hits"] == len(families) == 1
    family_name = families[0]["family_name"]
    assert family_name == family_name_query


@pytest.mark.parametrize(
    ("extra_params", "invalid_field"),
    [
        ({"page_size": 20, "limit": 10}, "page_size"),
        ({"offset": 20, "limit": 10}, "offset"),
        ({"limit": 501}, "limit"),
        ({"max_hits_per_family": 501}, "max_hits_per_family"),
    ],
)
@pytest.mark.search
def test_search_params_backend_limits(
    test_vespa,
    monkeypatch,
    data_client,
    data_db,
    extra_params,
    invalid_field,
    valid_token,
):
    monkeypatch.setattr(search, "_VESPA_CONNECTION", test_vespa)
    _populate_db_families(data_db)

    params = {"query_string": "the", **extra_params}
    response = _make_search_request(
        data_client,
        valid_token,
        params,
        expected_status_code=status.HTTP_422_UNPROCESSABLE_ENTITY,
    )
    for error in response["detail"]:
        assert "body" in error["loc"], error
        assert invalid_field in error["loc"], error


@pytest.mark.search
def test_search_with_deleted_docs(
    test_vespa, monkeypatch, data_client, data_db, valid_token
):
    monkeypatch.setattr(search, "_VESPA_CONNECTION", test_vespa)
    _populate_db_families(data_db)

    start_body = _make_search_request(
        data_client, valid_token, params={"query_string": "and"}
    )

    data_db.execute(
        update(FamilyDocument)
        .where(FamilyDocument.import_id == "CCLW.executive.10246.4861")
        .values(document_status="Deleted")
    )
    one_deleted_body = _make_search_request(
        data_client, valid_token, params={"query_string": "and"}
    )

    data_db.execute(update(FamilyDocument).values(document_status="Deleted"))
    all_deleted_body = _make_search_request(
        data_client, valid_token, params={"query_string": "and"}
    )

    start_family_count = len(start_body["families"])
    one_deleted_count = len(one_deleted_body["families"])
    all_deleted_count = len(all_deleted_body["families"])
    assert start_family_count > one_deleted_count > all_deleted_count
<<<<<<< HEAD
    assert len(all_deleted_body["families"]) == 0
=======
    assert len(all_deleted_body["families"]) == 0


@pytest.mark.search
@pytest.mark.parametrize(
    ("corpus_import_id", "corpus_type_name"),
    [
        ("CCLW.corpus.1.0", "UNFCCC Submissions"),
        ("CCLW.corpus.1.0", None),
        (None, "UNFCCC Submissions"),
    ],
)
def test_corpus_filtering(
    test_vespa,
    monkeypatch,
    data_client,
    data_db,
    valid_token,
    corpus_import_id: str,
    corpus_type_name: str,
):
    monkeypatch.setattr(search, "_VESPA_CONNECTION", test_vespa)
    _populate_db_families(data_db)

    params: dict[str, Any] = {"query_string": "and"}
    if corpus_import_id:
        params["corpus_import_ids"] = [corpus_import_id]
    if corpus_type_name:
        params["corpus_type_names"] = [corpus_type_name]

    response = _make_search_request(
        data_client,
        token=valid_token,
        params=params,
    )

    assert len(response["families"]) > 0
    for family in response["families"]:
        if corpus_import_id:
            assert family["corpus_import_id"] == corpus_import_id
        if corpus_type_name:
            assert family["corpus_type_name"] == corpus_type_name
>>>>>>> d72317d8
<|MERGE_RESOLUTION|>--- conflicted
+++ resolved
@@ -231,9 +231,6 @@
     one_deleted_count = len(one_deleted_body["families"])
     all_deleted_count = len(all_deleted_body["families"])
     assert start_family_count > one_deleted_count > all_deleted_count
-<<<<<<< HEAD
-    assert len(all_deleted_body["families"]) == 0
-=======
     assert len(all_deleted_body["families"]) == 0
 
 
@@ -275,5 +272,4 @@
         if corpus_import_id:
             assert family["corpus_import_id"] == corpus_import_id
         if corpus_type_name:
-            assert family["corpus_type_name"] == corpus_type_name
->>>>>>> d72317d8
+            assert family["corpus_type_name"] == corpus_type_name