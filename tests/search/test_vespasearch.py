import time
from typing import Mapping

import pytest
from db_client.models.dfce import Geography, Slug
from db_client.models.dfce.family import FamilyDocument
from sqlalchemy import update
from sqlalchemy.orm import Session

from app.api.api_v1.routers import search
from app.core.lookups import get_country_slug_from_country_code
from tests.search.setup_search_tests import (
    VESPA_FIXTURE_COUNT,
    _create_document,
    _create_family,
    _create_family_event,
    _create_family_metadata,
    _populate_db_families,
)

SEARCH_ENDPOINT = "/api/v1/searches"


def _make_search_request(client, token, params: Mapping[str, str]):
    response = client.post(SEARCH_ENDPOINT, json=params, headers={"app-token": token})
    assert response.status_code == 200, response.text
    return response.json()


def _doc_ids_from_response(test_db: Session, response: dict) -> list[str]:
    """The response doesnt know about ids, so we look them up using the slug"""
    document_ids = []
    for fam in response["families"]:
        for doc in fam["family_documents"]:
            family_document = (
                test_db.query(FamilyDocument)
                .join(Slug, Slug.family_document_import_id == FamilyDocument.import_id)
                .filter(Slug.name == doc["document_slug"])
                .one()
            )
            document_ids.append(family_document.import_id)

    return document_ids


def _fam_ids_from_response(test_db, response) -> list[str]:
    """The response doesnt know about ids, so we look them up using the slug"""
    family_ids = []
    for fam in response["families"]:
        family_document = (
            test_db.query(FamilyDocument)
            .join(Slug, Slug.family_import_id == FamilyDocument.family_import_id)
            .filter(Slug.name == fam["family_slug"])
            .one()
        )
        family_ids.append(family_document.family_import_id)
    return family_ids


@pytest.mark.search
def test_empty_search_term_performs_browse(
    test_vespa, data_client, data_db, mocker, monkeypatch, valid_token
):
    """Make sure that empty search term returns results in browse mode."""
    _populate_db_families(data_db)
    monkeypatch.setattr(search, "_VESPA_CONNECTION", test_vespa)

    query_spy = mocker.spy(search._VESPA_CONNECTION, "search")
    body = _make_search_request(data_client, valid_token, {"query_string": ""})

    assert body["hits"] > 0
    assert len(body["families"]) > 0

    # Should automatically use vespa `all_results` parameter for browse requests
    assert query_spy.call_args.kwargs["parameters"].all_results
    query_spy.assert_called_once()


@pytest.mark.search
def test_simple_pagination_families(
    test_vespa, data_client, data_db, monkeypatch, valid_token
):
    monkeypatch.setattr(search, "_VESPA_CONNECTION", test_vespa)
    _populate_db_families(data_db)

    PAGE_SIZE = 2

    # Query one
    params = {
        "query_string": "and",
        "page_size": PAGE_SIZE,
        "offset": 0,
    }
    body_one = _make_search_request(data_client, valid_token, params)
    assert body_one["hits"] == VESPA_FIXTURE_COUNT
    assert len(body_one["families"]) == PAGE_SIZE
    assert (
        body_one["families"][0]["family_slug"]
        == "agriculture-sector-plan-2015-2019_7999"
    )
    assert (
        body_one["families"][1]["family_slug"]
        == "national-environment-policy-of-guinea_f0df"
    )

    # Query two
    params = {
        "query_string": "and",
        "page_size": PAGE_SIZE,
        "offset": 2,
    }
    body_two = _make_search_request(data_client, valid_token, params)
    assert body_two["hits"] == VESPA_FIXTURE_COUNT
    assert len(body_two["families"]) == PAGE_SIZE
    assert (
        body_two["families"][0]["family_slug"]
        == "national-energy-policy-and-energy-action-plan_9262"
    )
    assert (
        body_two["families"][1]["family_slug"]
        == "submission-to-the-unfccc-ahead-of-the-first-technical-dialogue_e760"
    )


@pytest.mark.search
@pytest.mark.parametrize("exact_match", [True, False])
def test_search_body_valid(
    exact_match, test_vespa, data_client, data_db, monkeypatch, valid_token
):
    """Test a simple known valid search responds with success."""
    monkeypatch.setattr(search, "_VESPA_CONNECTION", test_vespa)
    _populate_db_families(data_db)

    body = _make_search_request(
        data_client,
        valid_token,
        params={
            "query_string": "and",
            "exact_match": exact_match,
        },
    )

    fields = sorted(body.keys())
    assert fields == [
        "continuation_token",
        "families",
        "hits",
        "prev_continuation_token",
        "query_time_ms",
        "this_continuation_token",
        "total_family_hits",
        "total_time_ms",
    ]
    assert isinstance(body["families"], list)


@pytest.mark.search
def test_no_doc_if_in_postgres_but_not_vespa(
    test_vespa, data_client, data_db, monkeypatch, valid_token
):
    """Test a simple known valid search responds with success."""
    monkeypatch.setattr(search, "_VESPA_CONNECTION", test_vespa)
    _populate_db_families(data_db)

    # Add an extra postgres family that won't be in vespa
    EXTRA_TEST_FAMILY = "Extra Test Family"
    new_family = {
        "id": "id:doc_search:family_document::CCLW.executive.111.222",
        "fields": {
            "family_source": "CCLW",
            "family_name": EXTRA_TEST_FAMILY,
            "family_slug": "extra-test-family",
            "family_category": "Executive",
            "document_languages": ["French"],
            "document_import_id": "CCLW.executive.111.222",
            "document_slug": "aslug",
            "family_description": "",
            "family_geography": "CAN",
            "family_publication_ts": "2011-08-01T00:00:00+00:00",
            "family_import_id": "CCLW.family.111.0",
        },
    }
    new_doc = {
        "id": "id:doc_search:document_passage::CCLW.executive.111.222.333",
        "fields": {},
    }
    _create_family(data_db, new_family)
    _create_family_event(data_db, new_family)
    _create_family_metadata(data_db, new_family)
    _create_document(data_db, new_doc, new_family)

    # This will also not be present in browse
    body = _make_search_request(data_client, valid_token, params={"query_string": ""})
    browse_families = [f["family_name"] for f in body["families"]]
    assert EXTRA_TEST_FAMILY not in browse_families

    # But it won't break when running a search
    body = _make_search_request(
        data_client,
        valid_token,
        params={
            "query_string": EXTRA_TEST_FAMILY,
            "exact_match": "true",
        },
    )

    assert len(body["families"]) == 0


@pytest.mark.search
@pytest.mark.parametrize("label,query", [("search", "the"), ("browse", "")])
def test_benchmark_families_search(
    label, query, test_vespa, monkeypatch, data_client, data_db, valid_token
):
    monkeypatch.setattr(search, "_VESPA_CONNECTION", test_vespa)
    _populate_db_families(data_db)

    # This is high as it's meant as a last resort for catching new perfomance problems
    REASONABLE_LATENCY_MS = 50

    times = []
    for _ in range(1, 10):
        params = {
            "query_string": query,
            "exact_match": True,
        }
        body = _make_search_request(data_client, valid_token, params)

        time_taken = body["total_time_ms"]
        times.append(time_taken)

    average = sum(times) / len(times)
    assert average < REASONABLE_LATENCY_MS


@pytest.mark.search
def test_specific_doc_returned(
    test_vespa, monkeypatch, data_client, data_db, valid_token
):
    monkeypatch.setattr(search, "_VESPA_CONNECTION", test_vespa)
    _populate_db_families(data_db)

    family_name_query = "Agriculture Sector Plan 2015-2019"
    params = {
        "query_string": family_name_query,
        "exact_match": True,
        "page_size": 1,
    }
    body = _make_search_request(data_client, valid_token, params)

    families = [f for f in body["families"]]
    assert body["hits"] == len(families) == 1
    family_name = families[0]["family_name"]
    assert family_name == family_name_query


@pytest.mark.parametrize(
    ("extra_params", "invalid_field"),
    [
        ({"page_size": 20, "limit": 10}, "page_size"),
        ({"offset": 20, "limit": 10}, "offset"),
        ({"limit": 501}, "limit"),
        ({"max_hits_per_family": 501}, "max_hits_per_family"),
    ],
)
@pytest.mark.search
def test_search_params_backend_limits(
    test_vespa,
    monkeypatch,
    data_client,
    data_db,
    extra_params,
    invalid_field,
    valid_token,
):
    monkeypatch.setattr(search, "_VESPA_CONNECTION", test_vespa)
    _populate_db_families(data_db)

    params = {"query_string": "the", **extra_params}
    response = data_client.post(
        SEARCH_ENDPOINT, headers={"app-token": valid_token}, json=params
    )

    assert response.status_code == 422, response.text
    for error in response.json()["detail"]:
        assert "body" in error["loc"], error
        assert invalid_field in error["loc"], error


@pytest.mark.search
def test_search_with_deleted_docs(
    test_vespa, monkeypatch, data_client, data_db, valid_token
):
    monkeypatch.setattr(search, "_VESPA_CONNECTION", test_vespa)
    _populate_db_families(data_db)

    start_body = _make_search_request(
        data_client, valid_token, params={"query_string": "and"}
    )

    data_db.execute(
        update(FamilyDocument)
        .where(FamilyDocument.import_id == "CCLW.executive.10246.4861")
        .values(document_status="Deleted")
    )
    one_deleted_body = _make_search_request(
        data_client, valid_token, params={"query_string": "and"}
    )

    data_db.execute(update(FamilyDocument).values(document_status="Deleted"))
    all_deleted_body = _make_search_request(
        data_client, valid_token, params={"query_string": "and"}
    )

    start_family_count = len(start_body["families"])
    one_deleted_count = len(one_deleted_body["families"])
    all_deleted_count = len(all_deleted_body["families"])
    assert start_family_count > one_deleted_count > all_deleted_count
    assert len(all_deleted_body["families"]) == 0


@pytest.mark.search
@pytest.mark.parametrize("label,query", [("search", "the"), ("browse", "")])
def test_keyword_country_filters(
    label, query, test_vespa, data_client, data_db, monkeypatch, valid_token
):
    monkeypatch.setattr(search, "_VESPA_CONNECTION", test_vespa)
    _populate_db_families(data_db)
    base_params = {"query_string": query}

    # Get all documents and iterate over their country codes to confirm that each are
    # the specific one that is returned in the query (as they each have a unique
    # country code)
    all_body = _make_search_request(data_client, valid_token, params=base_params)
    families = [f for f in all_body["families"]]
    assert len(families) == VESPA_FIXTURE_COUNT

    for family in families:
        country_code = family["family_geography"]

        country_slug = get_country_slug_from_country_code(data_db, country_code)

        params = {**base_params, **{"keyword_filters": {"countries": [country_slug]}}}
        body_with_filters = _make_search_request(
            data_client, valid_token, params=params
        )
        filtered_family_slugs = [
            f["family_slug"] for f in body_with_filters["families"]
        ]
        assert len(filtered_family_slugs) == 1
        assert family["family_slug"] in filtered_family_slugs


@pytest.mark.search
@pytest.mark.parametrize("label,query", [("search", "the"), ("browse", "")])
def test_keyword_region_filters(
    label, query, test_vespa, data_client, data_db, monkeypatch, valid_token
):
    monkeypatch.setattr(search, "_VESPA_CONNECTION", test_vespa)
    _populate_db_families(data_db)
    base_params = {"query_string": query}

    # Get regions of all documents and iterate over them
    # to confirm the originals are returned when filtered on
    all_body = _make_search_request(data_client, valid_token, params=base_params)
    families = [f for f in all_body["families"]]
    assert len(families) == VESPA_FIXTURE_COUNT

    for family in families:
        country_code = family["family_geography"]

        # Fixture for UNFCCC.non-party.1267.0 has a non geography (XAA)
        if country_code == "Other":
            return

        parent_id = (
            data_db.query(Geography)
            .filter(Geography.value == country_code)
            .first()
            .parent_id
        )
        region = data_db.query(Geography).filter(Geography.id == parent_id).first()

        params = {**base_params, **{"keyword_filters": {"regions": [region.slug]}}}
        body_with_filters = _make_search_request(
            data_client, valid_token, params=params
        )
        filtered_family_slugs = [
            f["family_slug"] for f in body_with_filters["families"]
        ]
        assert family["family_slug"] in filtered_family_slugs


@pytest.mark.search
@pytest.mark.parametrize("label,query", [("search", "the"), ("browse", "")])
def test_keyword_region_and_country_filters(
    label, query, test_vespa, data_client, data_db, monkeypatch, valid_token
):
    monkeypatch.setattr(search, "_VESPA_CONNECTION", test_vespa)
    _populate_db_families(data_db)

    # Filtering on one region and one country should return the one match
    base_params = {
        "query_string": query,
        "keyword_filters": {
            "regions": ["europe-central-asia"],
            "countries": ["ITA"],
        },
    }

    body = _make_search_request(data_client, valid_token, params=base_params)

    assert len(body["families"]) == 1
    assert body["families"][0]["family_name"] == "National Energy Strategy"


@pytest.mark.search
@pytest.mark.parametrize("label,query", [("search", "the"), ("browse", "")])
def test_invalid_keyword_filters(
    label, query, test_vespa, data_db, monkeypatch, data_client
):
    monkeypatch.setattr(search, "_VESPA_CONNECTION", test_vespa)
    _populate_db_families(data_db)

    response = data_client.post(
        SEARCH_ENDPOINT,
        json={
            "query_string": query,
            "keyword_filters": {
                "geographies": ["kenya"],
                "unknown_filter_no1": ["BOOM"],
            },
        },
    )
    assert response.status_code == 422


@pytest.mark.search
@pytest.mark.parametrize(
    "year_range", [(None, None), (1900, None), (None, 2020), (1900, 2020)]
)
def test_year_range_filterered_in(
    year_range, test_vespa, data_db, monkeypatch, data_client, valid_token
):
    monkeypatch.setattr(search, "_VESPA_CONNECTION", test_vespa)
    _populate_db_families(data_db)

    # Search
    params = {"query_string": "and", "year_range": year_range}
    body = _make_search_request(data_client, valid_token, params=params)
    assert len(body["families"]) > 0

    # Browse
    params = {"query_string": "", "year_range": year_range}
    body = _make_search_request(data_client, valid_token, params=params)
    assert len(body["families"]) > 0


@pytest.mark.search
@pytest.mark.parametrize("year_range", [(None, 2010), (2024, None)])
def test_year_range_filterered_out(
    year_range, test_vespa, data_db, monkeypatch, data_client, valid_token
):
    monkeypatch.setattr(search, "_VESPA_CONNECTION", test_vespa)
    _populate_db_families(data_db)

    # Search
    params = {"query_string": "and", "year_range": year_range}
    body = _make_search_request(data_client, valid_token, params=params)
    assert len(body["families"]) == 0

    # Browse
    params = {"query_string": "", "year_range": year_range}
    body = _make_search_request(data_client, valid_token, params=params)
    assert len(body["families"]) == 0


@pytest.mark.search
@pytest.mark.parametrize("label, query", [("search", "the"), ("browse", "")])
def test_multiple_filters(
    label, query, test_vespa, data_db, monkeypatch, data_client, valid_token
):
    monkeypatch.setattr(search, "_VESPA_CONNECTION", test_vespa)
    _populate_db_families(data_db)

    params = {
        "query_string": query,
        "keyword_filters": {
            "countries": ["south-korea"],
            "sources": ["CCLW"],
            "categories": ["Legislative"],
        },
        "year_range": (1900, 2020),
    }

    _ = _make_search_request(data_client, valid_token, params)


@pytest.mark.search
@pytest.mark.parametrize("label, query", [("search", "the"), ("browse", "")])
def test_result_order_score(
    label, query, test_vespa, data_db, monkeypatch, data_client, valid_token
):
    monkeypatch.setattr(search, "_VESPA_CONNECTION", test_vespa)
    _populate_db_families(data_db)

    params = {
        "query_string": query,
        "sort_field": "date",
        "sort_order": "asc",
    }
    asc_date_body = _make_search_request(data_client, valid_token, params)
    asc_dates = [f["family_date"] for f in asc_date_body["families"]]

    params["sort_order"] = "desc"
    desc_date_body = _make_search_request(data_client, valid_token, params)
    desc_dates = [f["family_date"] for f in desc_date_body["families"]]

    assert VESPA_FIXTURE_COUNT == len(asc_dates) == len(desc_dates)
    assert asc_dates == list(reversed(desc_dates))
    assert asc_dates[0] < desc_dates[0]
    assert asc_dates[-1] > desc_dates[-1]


@pytest.mark.search
@pytest.mark.parametrize("label, query", [("search", "the"), ("browse", "")])
def test_result_order_title(
    label, query, test_vespa, data_db, monkeypatch, data_client, valid_token
):
    monkeypatch.setattr(search, "_VESPA_CONNECTION", test_vespa)
    _populate_db_families(data_db)

    params = {
        "query_string": query,
        "sort_field": "title",
        "sort_order": "asc",
    }

    # Scope of test is to confirm this does not cause a failure
    _ = _make_search_request(data_client, valid_token, params)


@pytest.mark.search
def test_continuation_token__families(
    test_vespa, data_db, monkeypatch, data_client, valid_token
):
    monkeypatch.setattr(search, "_VESPA_CONNECTION", test_vespa)

    _populate_db_families(data_db)

    params = {"query_string": "the", "limit": 2, "page_size": 1}
    response = _make_search_request(data_client, valid_token, params)
    continuation = response["continuation_token"]
    first_family_ids = [f["family_slug"] for f in response["families"]]

    # Confirm we have grabbed a subset of all results
    assert len(response["families"]) < response["total_family_hits"]

    # Get next results set
    params = {"query_string": "the", "continuation_tokens": [continuation]}
    response = _make_search_request(data_client, valid_token, params)
    second_family_ids = [f["family_slug"] for f in response["families"]]

    # Confirm we actually got different results
    assert sorted(first_family_ids) != sorted(second_family_ids)

    # Go back to prev and confirm its what we had initially
    params = {
        "query_string": "the",
        "continuation_tokens": [response["prev_continuation_token"]],
        "limit": 2,
        "page_size": 1,
    }
    response = _make_search_request(data_client, valid_token, params)
    prev_family_ids = [f["family_slug"] for f in response["families"]]

    assert sorted(first_family_ids) == sorted(prev_family_ids)


@pytest.mark.search
def test_continuation_token__passages(
    test_vespa, data_db, monkeypatch, data_client, valid_token
):
    monkeypatch.setattr(search, "_VESPA_CONNECTION", test_vespa)

    _populate_db_families(data_db)

    # Get second set of families
    params = {
        "query_string": "the",
        "document_ids": ["CCLW.executive.10246.4861", "CCLW.executive.4934.1571"],
        "limit": 1,
        "page_size": 1,
    }
    first_family = _make_search_request(data_client, valid_token, params)
    params["continuation_tokens"] = [first_family["continuation_token"]]
    second_family_first_passages = _make_search_request(
        data_client, valid_token, params
    )
    second_family_first_passages_ids = [
        h["text_block_id"]
        for h in second_family_first_passages["families"][0]["family_documents"][0][
            "document_passage_matches"
        ]
    ]

    # Get next set of passages
    this_family_continuation = second_family_first_passages["this_continuation_token"]
    next_passages_continuation = second_family_first_passages["families"][0][
        "continuation_token"
    ]
    params["continuation_tokens"] = [
        this_family_continuation,
        next_passages_continuation,
    ]
    second_family_second_passages = _make_search_request(
        data_client, valid_token, params
    )
    second_family_second_passages_ids = [
        h["text_block_id"]
        for h in second_family_second_passages["families"][0]["family_documents"][0][
            "document_passage_matches"
        ]
    ]

    # Confirm we actually got different results
    assert sorted(second_family_first_passages_ids) != sorted(
        second_family_second_passages_ids
    )

    # Go to previous set and confirm its the same
    prev_passages_continuation = second_family_second_passages["families"][0][
        "prev_continuation_token"
    ]

    params["continuation_tokens"] = [
        this_family_continuation,
        prev_passages_continuation,
    ]
    response = _make_search_request(data_client, valid_token, params)
    second_family_prev_passages_ids = [
        h["text_block_id"]
        for h in response["families"][0]["family_documents"][0][
            "document_passage_matches"
        ]
    ]

    assert sorted(second_family_second_passages_ids) != sorted(
        second_family_prev_passages_ids
    )


@pytest.mark.search
def test_case_insensitivity(test_vespa, data_db, monkeypatch, data_client, valid_token):
    monkeypatch.setattr(search, "_VESPA_CONNECTION", test_vespa)
    _populate_db_families(data_db)

    lower_body = _make_search_request(data_client, valid_token, {"query_string": "the"})
    upper_body = _make_search_request(data_client, valid_token, {"query_string": "THE"})

    assert lower_body["families"] == upper_body["families"]


@pytest.mark.search
def test_punctuation_ignored(
    test_vespa, data_db, monkeypatch, data_client, valid_token
):
    monkeypatch.setattr(search, "_VESPA_CONNECTION", test_vespa)
    _populate_db_families(data_db)

    regular_body = _make_search_request(
        data_client, valid_token, {"query_string": "the"}
    )
    punc_body = _make_search_request(
        data_client, valid_token, {"query_string": ", the."}
    )
    accent_body = _make_search_request(
        data_client, valid_token, {"query_string": "thë"}
    )

    assert (
        sorted([f["family_slug"] for f in punc_body["families"]])
        == sorted([f["family_slug"] for f in regular_body["families"]])
        == sorted([f["family_slug"] for f in accent_body["families"]])
    )


@pytest.mark.search
def test_accents_ignored(test_vespa, data_db, monkeypatch, data_client, valid_token):
    monkeypatch.setattr(search, "_VESPA_CONNECTION", test_vespa)
    _populate_db_families(data_db)

    start = time.time()
    body = _make_search_request(data_client, valid_token, {"query_string": "the"})
    end = time.time()

    request_time_ms = 1000 * (end - start)
    assert 0 < body["query_time_ms"] < body["total_time_ms"] < request_time_ms


@pytest.mark.parametrize(
    "family_ids",
    [
        ["CCLW.family.1385.0"],
        ["CCLW.family.10246.0", "CCLW.family.8633.0"],
        ["CCLW.family.10246.0", "CCLW.family.8633.0", "UNFCCC.family.1267.0"],
    ],
)
@pytest.mark.search
def test_family_ids_search(
    test_vespa, data_db, monkeypatch, data_client, family_ids, valid_token
):
    monkeypatch.setattr(search, "_VESPA_CONNECTION", test_vespa)
    _populate_db_families(data_db)

    params = {
        "query_string": "the",
        "family_ids": family_ids,
    }

    response = _make_search_request(data_client, valid_token, params)

    got_family_ids = _fam_ids_from_response(data_db, response)
    assert sorted(got_family_ids) == sorted(family_ids)


@pytest.mark.parametrize(
    "document_ids",
    [
        ["CCLW.executive.1385.5336"],
        ["CCLW.executive.10246.4861", "UNFCCC.non-party.1267.0"],
        [
            "CCLW.executive.8633.3052",
            "UNFCCC.non-party.1267.0",
            "CCLW.executive.10246.4861",
        ],
    ],
)
@pytest.mark.search
def test_document_ids_search(
    test_vespa, data_db, monkeypatch, data_client, document_ids, valid_token
):
    monkeypatch.setattr(search, "_VESPA_CONNECTION", test_vespa)
    _populate_db_families(data_db)

    params = {
        "query_string": "the",
        "document_ids": document_ids,
    }
    response = _make_search_request(data_client, valid_token, params)

    got_document_ids = _doc_ids_from_response(data_db, response)
    assert sorted(got_document_ids) == sorted(document_ids)


@pytest.mark.search
def test_document_ids_and_family_ids_search(
    test_vespa, data_db, monkeypatch, data_client, valid_token
):
    monkeypatch.setattr(search, "_VESPA_CONNECTION", test_vespa)
    _populate_db_families(data_db)

    # The doc doesnt belong to the family, so we should get no results
    family_ids = ["UNFCCC.family.1267.0"]
    document_ids = ["CCLW.executive.10246.4861"]
    params = {
        "query_string": "the",
        "family_ids": family_ids,
        "document_ids": document_ids,
    }

    response = _make_search_request(data_client, valid_token, params)
    assert len(response["families"]) == 0


@pytest.mark.search
def test_empty_ids_dont_limit_result(
    test_vespa, data_db, monkeypatch, data_client, valid_token
):
    monkeypatch.setattr(search, "_VESPA_CONNECTION", test_vespa)
    _populate_db_families(data_db)

    # We'd expect this to be interpreted as 'unlimited'
    params = {
        "query_string": "the",
        "family_ids": [],
        "document_ids": [],
    }

    response = _make_search_request(data_client, valid_token, params)

    got_document_ids = _doc_ids_from_response(data_db, response)
    got_family_ids = _fam_ids_from_response(data_db, response)

    assert len(got_family_ids) > 1
<<<<<<< HEAD
    assert len(got_document_ids) > 1


@pytest.mark.search
@pytest.mark.parametrize("exact_match", [True, False])
@pytest.mark.parametrize("query_string", ["", "local"])
def test_csv_content(
    exact_match,
    query_string,
    test_vespa,
    data_db,
    monkeypatch,
    data_client,
    valid_token,
):
    """Make sure that downloaded CSV content matches a given search"""
    monkeypatch.setattr(search, "_VESPA_CONNECTION", test_vespa)
    _populate_db_families(data_db)
    params = {
        "exact_match": exact_match,
        "query_string": query_string,
    }
    body = _make_search_request(data_client, valid_token, params)
    families = body["families"]
    assert len(families) > 0

    csv_response = data_client.post(
        CSV_DOWNLOAD_ENDPOINT,
        json={
            "exact_match": exact_match,
            "query_string": query_string,
        },
    )
    assert csv_response.status_code == 200

    csv_content = csv.DictReader(StringIO(csv_response.text))
    for row, family in zip(csv_content, families):
        assert row["Family Name"] == family["family_name"]
        assert row["Family Summary"] == family["family_description"]
        assert row["Family Publication Date"] == family["family_date"]
        assert row["Category"] == family["family_category"]
        assert row["Geography"] == family["family_geography"]

        # TODO: Add collections to test db setup to provide document level coverage


@pytest.mark.search
@pytest.mark.parametrize("label, query", [("search", "the"), ("browse", "")])
@pytest.mark.parametrize("limit", [100, 250, 500])
def test_csv_download_search_variable_limit(
    label, query, limit, test_vespa, data_db, monkeypatch, data_client, mocker
):
    monkeypatch.setattr(search, "_VESPA_CONNECTION", test_vespa)
    _populate_db_families(data_db)

    query_spy = mocker.spy(search._VESPA_CONNECTION, "search")

    params = {
        "query_string": query,
        "limit": limit,
        "page_size": 100,
        "offset": 0,
    }

    download_response = data_client.post(
        CSV_DOWNLOAD_ENDPOINT,
        json=params,
    )
    assert download_response.status_code == 200

    actual_params = query_spy.call_args.kwargs["parameters"].model_dump()

    # Check requested params are not changed
    for key, value in params.items():
        assert actual_params[key] == value


@pytest.mark.search
def test_csv_download__ignore_extra_fields(
    test_vespa, data_db, monkeypatch, data_client, mocker
):
    monkeypatch.setattr(search, "_VESPA_CONNECTION", test_vespa)
    _populate_db_families(data_db)

    params = {
        "query_string": "winter",
    }

    # Ensure extra, unspecified fields don't cause an error
    fields = []
    with patch("app.core.search._CSV_SEARCH_RESPONSE_COLUMNS", fields):
        download_response = data_client.post(
            CSV_DOWNLOAD_ENDPOINT,
            json=params,
        )
    assert download_response.status_code == 200


@pytest.mark.search
def test_all_data_download(data_db, data_client):
    _populate_db_families(data_db)

    with (
        patch("app.api.api_v1.routers.search.PIPELINE_BUCKET", "test_pipeline_bucket"),
        patch("app.api.api_v1.routers.search.DOC_CACHE_BUCKET", "test_cdn_bucket"),
        patch("app.core.aws.S3Client.is_connected", return_value=True),
    ):
        data_client.follow_redirects = False
        download_response = data_client.get(ALL_DATA_DOWNLOAD_ENDPOINT)

    # Redirects to cdn
    assert download_response.status_code == 303
    assert download_response.headers["location"] == (
        "https://cdn.climatepolicyradar.org/"
        "navigator/dumps/whole_data_dump-2024-03-22.zip"
    )
=======
    assert len(got_document_ids) > 1
>>>>>>> a0bda3e6
<|MERGE_RESOLUTION|>--- conflicted
+++ resolved
@@ -793,123 +793,4 @@
     got_family_ids = _fam_ids_from_response(data_db, response)
 
     assert len(got_family_ids) > 1
-<<<<<<< HEAD
-    assert len(got_document_ids) > 1
-
-
-@pytest.mark.search
-@pytest.mark.parametrize("exact_match", [True, False])
-@pytest.mark.parametrize("query_string", ["", "local"])
-def test_csv_content(
-    exact_match,
-    query_string,
-    test_vespa,
-    data_db,
-    monkeypatch,
-    data_client,
-    valid_token,
-):
-    """Make sure that downloaded CSV content matches a given search"""
-    monkeypatch.setattr(search, "_VESPA_CONNECTION", test_vespa)
-    _populate_db_families(data_db)
-    params = {
-        "exact_match": exact_match,
-        "query_string": query_string,
-    }
-    body = _make_search_request(data_client, valid_token, params)
-    families = body["families"]
-    assert len(families) > 0
-
-    csv_response = data_client.post(
-        CSV_DOWNLOAD_ENDPOINT,
-        json={
-            "exact_match": exact_match,
-            "query_string": query_string,
-        },
-    )
-    assert csv_response.status_code == 200
-
-    csv_content = csv.DictReader(StringIO(csv_response.text))
-    for row, family in zip(csv_content, families):
-        assert row["Family Name"] == family["family_name"]
-        assert row["Family Summary"] == family["family_description"]
-        assert row["Family Publication Date"] == family["family_date"]
-        assert row["Category"] == family["family_category"]
-        assert row["Geography"] == family["family_geography"]
-
-        # TODO: Add collections to test db setup to provide document level coverage
-
-
-@pytest.mark.search
-@pytest.mark.parametrize("label, query", [("search", "the"), ("browse", "")])
-@pytest.mark.parametrize("limit", [100, 250, 500])
-def test_csv_download_search_variable_limit(
-    label, query, limit, test_vespa, data_db, monkeypatch, data_client, mocker
-):
-    monkeypatch.setattr(search, "_VESPA_CONNECTION", test_vespa)
-    _populate_db_families(data_db)
-
-    query_spy = mocker.spy(search._VESPA_CONNECTION, "search")
-
-    params = {
-        "query_string": query,
-        "limit": limit,
-        "page_size": 100,
-        "offset": 0,
-    }
-
-    download_response = data_client.post(
-        CSV_DOWNLOAD_ENDPOINT,
-        json=params,
-    )
-    assert download_response.status_code == 200
-
-    actual_params = query_spy.call_args.kwargs["parameters"].model_dump()
-
-    # Check requested params are not changed
-    for key, value in params.items():
-        assert actual_params[key] == value
-
-
-@pytest.mark.search
-def test_csv_download__ignore_extra_fields(
-    test_vespa, data_db, monkeypatch, data_client, mocker
-):
-    monkeypatch.setattr(search, "_VESPA_CONNECTION", test_vespa)
-    _populate_db_families(data_db)
-
-    params = {
-        "query_string": "winter",
-    }
-
-    # Ensure extra, unspecified fields don't cause an error
-    fields = []
-    with patch("app.core.search._CSV_SEARCH_RESPONSE_COLUMNS", fields):
-        download_response = data_client.post(
-            CSV_DOWNLOAD_ENDPOINT,
-            json=params,
-        )
-    assert download_response.status_code == 200
-
-
-@pytest.mark.search
-def test_all_data_download(data_db, data_client):
-    _populate_db_families(data_db)
-
-    with (
-        patch("app.api.api_v1.routers.search.PIPELINE_BUCKET", "test_pipeline_bucket"),
-        patch("app.api.api_v1.routers.search.DOC_CACHE_BUCKET", "test_cdn_bucket"),
-        patch("app.core.aws.S3Client.is_connected", return_value=True),
-    ):
-        data_client.follow_redirects = False
-        download_response = data_client.get(ALL_DATA_DOWNLOAD_ENDPOINT)
-
-    # Redirects to cdn
-    assert download_response.status_code == 303
-    assert download_response.headers["location"] == (
-        "https://cdn.climatepolicyradar.org/"
-        "navigator/dumps/whole_data_dump-2024-03-22.zip"
-    )
-=======
-    assert len(got_document_ids) > 1
->>>>>>> a0bda3e6
+    assert len(got_document_ids) > 1