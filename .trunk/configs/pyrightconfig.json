--- conflicted
+++ resolved
@@ -5,10 +5,6 @@
   "include": ["api/src", "concepts-api", "families-api", "geographies-api"],
   "venvPath": ".",
   "venv": ".venv",
-<<<<<<< HEAD
-  "extraPaths": ["api/src", "concepts-api", "families-api"],
-=======
   "extraPaths": ["api/src", "concepts-api", "families-api", "geographies-api"],
->>>>>>> dfd32c2d
   "pythonVersion": "3.12"
 }