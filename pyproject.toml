--- conflicted
+++ resolved
@@ -31,13 +31,8 @@
 tenacity = "^9.0.0"
 uvicorn = { extras = ["standard"], version = "^0.34.2" }
 botocore = "^1.34.19"
-<<<<<<< HEAD
-db-client = { git = "https://github.com/climatepolicyradar/navigator-db-client.git", tag = "v3.9.10" }
+db-client = { git = "https://github.com/climatepolicyradar/navigator-db-client.git", tag = "v3.9.12" }
 urllib3 = "<3"
-=======
-db-client = { git = "https://github.com/climatepolicyradar/navigator-db-client.git", tag = "v3.9.12" }
-urllib3 = "<2"
->>>>>>> 52853487
 apscheduler = "^3.10.4"
 numpy = "1.26.4"
 python-dateutil = "^2.9.0.post0"
