[tool.poetry]
name = "navigator_backend"
version = "1.22.1"
description = ""
authors = ["CPR-dev-team <tech@climatepolicyradar.org>"]
packages = [{ include = "app" }, { include = "tests" }]

[tool.poetry.dependencies]
python = "^3.10"
Authlib = "^0.15.5"
bcrypt = "^3.2.0"
boto3 = "^1.26"
<<<<<<< HEAD
cpr_sdk = { version = "1.11.1", extras = ["vespa", "datasets"] }
fastapi = "^0.106.0"
=======
cpr_sdk = { version = "1.13.0", extras = ["vespa", "datasets"] }
fastapi = "^0.104.1"
>>>>>>> 89fdef39
fastapi-health = "^0.4.0"
fastapi-pagination = { extras = ["sqlalchemy"], version = "^0.12.19" }
httpx = "^0.22.0"
itsdangerous = "^2.1.0"
json-logging = "^1.3.0"
pandas = "^2.2.2"
passlib = "^1.7.4"
psycopg2-binary = "^2.9.3"
PyJWT = "^2.3.0"
python-multipart = "^0.0.5"
python-slugify = "^6.1.2"
requests = "^2.28"
requests-toolbelt = "^1.0.0"
SQLAlchemy = "^1.4.31"
SQLAlchemy-Utils = "^0.38.2"
starlette = "^0.27.0"
tenacity = "^8.0.1"
uvicorn = { extras = ["standard"], version = "^0.20.0" }
botocore = "^1.34.19"
db-client = { git = "https://github.com/climatepolicyradar/navigator-db-client.git", tag = "v3.8.25" }
urllib3 = "<2"
apscheduler = "^3.10.4"
numpy = "1.26.4"
python-dateutil = "^2.9.0.post0"

[tool.poetry.dev-dependencies]
black = "^23.1.0"
moto = { version = "^3.0.3", extras = ["s3"] }
pytest = "^7.0.1"
pytest-asyncio = "^0.18.3"
python-dotenv = "^0.19.2"
pytest-mock = "^3.7.0"
pyright = "^1.1.384"
ruff = "^0.6.9"
types-SQLAlchemy = "^1.4.31"

[tool.poetry.group.dev.dependencies]
surrogate = "^0.1"

[build-system]
requires = ["poetry-core>=1.0.0"]
build-backend = "poetry.core.masonry.api"

[tool.pytest.ini_options]
addopts = "-p no:cacheprovider"

markers = ["cors", "search", "unit"]
asyncio_mode = "strict"

[tool.pydocstyle]
ignore = """
"""

[tool.pyright]
include = ["app", "tests"]
exclude = ["**/__pycache__"]
ignore = ["scripts/**/*"]
pythonVersion = "3.10"
pythonPlatform = "Linux"
venv = "backend"<|MERGE_RESOLUTION|>--- conflicted
+++ resolved
@@ -10,13 +10,8 @@
 Authlib = "^0.15.5"
 bcrypt = "^3.2.0"
 boto3 = "^1.26"
-<<<<<<< HEAD
-cpr_sdk = { version = "1.11.1", extras = ["vespa", "datasets"] }
+cpr_sdk = { version = "1.13.0", extras = ["vespa", "datasets"] }
 fastapi = "^0.106.0"
-=======
-cpr_sdk = { version = "1.13.0", extras = ["vespa", "datasets"] }
-fastapi = "^0.104.1"
->>>>>>> 89fdef39
 fastapi-health = "^0.4.0"
 fastapi-pagination = { extras = ["sqlalchemy"], version = "^0.12.19" }
 httpx = "^0.22.0"
