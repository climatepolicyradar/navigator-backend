[tool.poetry]
name = "navigator_backend"
version = "1.25.0"
description = ""
authors = ["CPR-dev-team <tech@climatepolicyradar.org>"]
packages = [{ include = "app" }, { include = "tests" }]

[tool.poetry.dependencies]
python = "^3.11"
Authlib = "^1.4.0"
bcrypt = "^3.2.0"
boto3 = "^1.26"
<<<<<<< HEAD
cpr_sdk = { version = "1.18.2", extras = ["vespa", "datasets"] }
=======
cpr_sdk = { version = "1.20.1", extras = ["vespa", "datasets"] }
>>>>>>> 52853487
fastapi = "^0.106.0"
fastapi-health = "^0.4.0"
fastapi-pagination = { extras = ["sqlalchemy"], version = "^0.12.19" }
httpx = "^0.22.0"
itsdangerous = "^2.1.0"
json-logging = "^1.3.0"
pandas = "^2.2.2"
passlib = "^1.7.4"
psycopg2 = "^2.9.10"
PyJWT = "^2.3.0"
python-multipart = "^0.0.5"
python-slugify = "^6.1.2"
requests = "^2.28"
requests-toolbelt = "^1.0.0"
SQLAlchemy = "^1.4.31"
SQLAlchemy-Utils = "^0.38.2"
starlette = "^0.27.0"
tenacity = "^9.0.0"
uvicorn = { extras = ["standard"], version = "^0.20.0" }
botocore = "^1.34.19"
db-client = { git = "https://github.com/climatepolicyradar/navigator-db-client.git", tag = "v3.9.12" }
urllib3 = "<2"
apscheduler = "^3.10.4"
numpy = "1.26.4"
python-dateutil = "^2.9.0.post0"
opentelemetry-instrumentation-fastapi = "^0.54b0"
opentelemetry-sdk = "^1.32.1"
python-dotenv = "^1.1.0"
pydantic-settings = "^2.9.1"
opentelemetry-exporter-otlp = "^1.32.1"
opentelemetry-instrumentation-sqlalchemy = "^0.54b0"

[tool.poetry.dev-dependencies]
black = "^23.1.0"
moto = { version = "^3.0.3", extras = ["s3"] }
pytest = "^8.3.4"
pytest-asyncio = "^0.23.8"

pytest-mock = "^3.7.0"
pyright = "^1.1.384"
ruff = "^0.6.9"
types-SQLAlchemy = "^1.4.31"

[tool.poetry.group.dev.dependencies]
surrogate = "^0.1"

[build-system]
requires = ["poetry-core>=1.0.0"]
build-backend = "poetry.core.masonry.api"

[tool.pytest.ini_options]
addopts = "-p no:cacheprovider"
testpaths = ["tests"]

markers = ["cors", "search", "unit"]
asyncio_mode = "strict"

[tool.pydocstyle]
ignore = """
"""

[tool.pyright]
include = ["app", "tests"]
exclude = [
  "**/__pycache__",
  "concepts-api/**",
  "families-api/**",
  "geographies-api/**",
  "api/**",
]
ignore = ["scripts/**/*"]
pythonVersion = "3.10"
pythonPlatform = "Linux"
venvPath = ".venv"

[virtualenvs]
in-project = true
path = ".venv"<|MERGE_RESOLUTION|>--- conflicted
+++ resolved
@@ -10,11 +10,7 @@
 Authlib = "^1.4.0"
 bcrypt = "^3.2.0"
 boto3 = "^1.26"
-<<<<<<< HEAD
-cpr_sdk = { version = "1.18.2", extras = ["vespa", "datasets"] }
-=======
 cpr_sdk = { version = "1.20.1", extras = ["vespa", "datasets"] }
->>>>>>> 52853487
 fastapi = "^0.106.0"
 fastapi-health = "^0.4.0"
 fastapi-pagination = { extras = ["sqlalchemy"], version = "^0.12.19" }
