--- conflicted
+++ resolved
@@ -1,10 +1,6 @@
 [tool.poetry]
 name = "navigator_backend"
-<<<<<<< HEAD
-version = "1.19.3"
-=======
 version = "1.19.4"
->>>>>>> 5513b8a9
 description = ""
 authors = ["CPR-dev-team <tech@climatepolicyradar.org>"]
 packages = [{ include = "app" }, { include = "tests" }]
@@ -35,11 +31,7 @@
 tenacity = "^8.0.1"
 uvicorn = { extras = ["standard"], version = "^0.20.0" }
 botocore = "^1.34.19"
-<<<<<<< HEAD
-db-client = { git = "https://github.com/climatepolicyradar/navigator-db-client.git", tag = "v3.8.18" }
-=======
 db-client = { git = "https://github.com/climatepolicyradar/navigator-db-client.git", tag = "v3.8.20" }
->>>>>>> 5513b8a9
 urllib3 = "<2"
 apscheduler = "^3.10.4"
 numpy = "1.26.4"
@@ -66,7 +58,7 @@
 [tool.pytest.ini_options]
 addopts = "-p no:cacheprovider"
 
-markers = ["cors", "search", "unit", "use_case"]
+markers = ["cors", "search", "unit"]
 asyncio_mode = "strict"
 
 [tool.pydocstyle]
