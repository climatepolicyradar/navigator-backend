--- conflicted
+++ resolved
@@ -1,10 +1,6 @@
 [tool.poetry]
 name = "navigator_backend"
-<<<<<<< HEAD
-version = "1.24.8"
-=======
-version = "1.24.9"
->>>>>>> d73e2256
+version = "1.24.10"
 description = ""
 authors = ["CPR-dev-team <tech@climatepolicyradar.org>"]
 packages = [{ include = "app" }, { include = "tests" }]
