[tool.poetry]
name = "navigator_backend"
version = "1.19.4"
description = ""
authors = ["CPR-dev-team <tech@climatepolicyradar.org>"]
packages = [{ include = "app" }, { include = "tests" }]

[tool.poetry.dependencies]
python = "^3.10"
Authlib = "^0.15.5"
bcrypt = "^3.2.0"
boto3 = "^1.26"
cpr_sdk = { version = "1.9.1", extras = ["vespa"] }
fastapi = "^0.104.1"
fastapi-health = "^0.4.0"
fastapi-pagination = { extras = ["sqlalchemy"], version = "^0.12.19" }
httpx = "^0.22.0"
itsdangerous = "^2.1.0"
json-logging = "^1.3.0"
pandas = "^2.2.2"
passlib = "^1.7.4"
psycopg2-binary = "^2.9.3"
PyJWT = "^2.3.0"
python-multipart = "^0.0.5"
python-slugify = "^6.1.2"
requests = "^2.28"
requests-toolbelt = "^1.0.0"
SQLAlchemy = "^1.4.31"
SQLAlchemy-Utils = "^0.38.2"
starlette = "^0.27.0"
tenacity = "^8.0.1"
uvicorn = { extras = ["standard"], version = "^0.20.0" }
botocore = "^1.34.19"
<<<<<<< HEAD
db-client = { git = "https://github.com/climatepolicyradar/navigator-db-client.git", tag = "v3.8.21" }
=======
db-client = { git = "https://github.com/climatepolicyradar/navigator-db-client.git", tag = "v3.8.20" }
>>>>>>> 5513b8a9
urllib3 = "<2"
apscheduler = "^3.10.4"
numpy = "1.26.4"
python-dateutil = "^2.9.0.post0"

[tool.poetry.dev-dependencies]
black = "^23.1.0"
moto = { version = "^3.0.3", extras = ["s3"] }
pytest = "^7.0.1"
pytest-asyncio = "^0.18.3"
python-dotenv = "^0.19.2"
pytest-mock = "^3.7.0"
pyright = "^1.1.384"
ruff = "^0.6.9"
types-SQLAlchemy = "^1.4.31"

[tool.poetry.group.dev.dependencies]
surrogate = "^0.1"

[build-system]
requires = ["poetry-core>=1.0.0"]
build-backend = "poetry.core.masonry.api"

[tool.pytest.ini_options]
addopts = "-p no:cacheprovider"

markers = ["cors", "search", "unit"]
asyncio_mode = "strict"

[tool.pydocstyle]
ignore = """
"""

[tool.pyright]
include = ["app", "tests"]
exclude = ["**/__pycache__"]
ignore = ["scripts/**/*"]
pythonVersion = "3.10"
pythonPlatform = "Linux"
venv = "backend"<|MERGE_RESOLUTION|>--- conflicted
+++ resolved
@@ -31,11 +31,7 @@
 tenacity = "^8.0.1"
 uvicorn = { extras = ["standard"], version = "^0.20.0" }
 botocore = "^1.34.19"
-<<<<<<< HEAD
 db-client = { git = "https://github.com/climatepolicyradar/navigator-db-client.git", tag = "v3.8.21" }
-=======
-db-client = { git = "https://github.com/climatepolicyradar/navigator-db-client.git", tag = "v3.8.20" }
->>>>>>> 5513b8a9
 urllib3 = "<2"
 apscheduler = "^3.10.4"
 numpy = "1.26.4"
