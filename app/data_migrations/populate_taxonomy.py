import json
from typing import Sequence

from sqlalchemy.orm import Session

from app.db.models.law_policy.metadata import MetadataTaxonomy

from .utils import has_rows

"""At the moment taxonomy is kept simple, and only supports string validation for enums

For Example: 

{
    "topic": {
       allowed_values: [],
       allow_blanks: false,
    },
    ...
}

"""

TAXONOMY_DATA = [
    {
        "key": "topic",
        "filename": "app/data_migrations/data/topic_data.json",
        "file_key_path": "name",
        "allow_blanks": True,
    },
    {
        "key": "sector",
        "filename": "app/data_migrations/data/sector_data.json",
        "file_key_path": "node.name",
        "allow_blanks": True,
    },
    {
        "key": "keyword",
        "filename": "app/data_migrations/data/keyword_data.json",
        "file_key_path": "name",
        "allow_blanks": True,
    },
    {
        "key": "instrument",
        "filename": "app/data_migrations/data/instrument_data.json",
        "file_key_path": "node.name",
        "allow_blanks": True,
    },
    {
        "key": "hazard",
        "filename": "app/data_migrations/data/hazard_data.json",
        "file_key_path": "name",
        "allow_blanks": True,
    },
    {
        "key": "framework",
        "filename": "app/data_migrations/data/framework_data.json",
        "file_key_path": "name",
        "allow_blanks": True,
    },
    {
        "key": "document_type",
        "filename": "app/data_migrations/data/document_type_data.json",
        "file_key_path": "name",
        "allow_blanks": True,
    },
<<<<<<< HEAD
=======
    {
        "key": "category",
        "filename": "app/data_migrations/data/category_data.json",
        "file_key_path": "name",
        "allow_blanks": True,
    },
>>>>>>> 6501947f
]


def dot_dref(obj: dict, dotted_key: str):
    if "." not in dotted_key:
        return obj[dotted_key]
    keys = dotted_key.split(".", 1)
    return dot_dref(obj[keys[0]], keys[1])


def load_metadata_type(filename: str, key_path: str) -> Sequence[str]:
    with open(filename) as file:
        data = json.load(file)
    return [dot_dref(obj, key_path) for obj in data]


def get_default_taxonomy():
    taxonomy = {}
    for data in TAXONOMY_DATA:
        taxonomy = {
            **taxonomy,
            data["key"]: {
                "allowed_values": load_metadata_type(
                    data["filename"], data["file_key_path"]
                ),
                "allow_blanks": data["allow_blanks"],
            },
        }
    return taxonomy


def populate_taxonomy(db: Session) -> None:
    """Populates the taxonomy from the data."""

    if has_rows(db, MetadataTaxonomy):
        return

    db.add(
        MetadataTaxonomy(
            name="default",
            description="CCLW loaded values",
            valid_metadata=get_default_taxonomy(),
        )
    )<|MERGE_RESOLUTION|>--- conflicted
+++ resolved
@@ -9,7 +9,7 @@
 
 """At the moment taxonomy is kept simple, and only supports string validation for enums
 
-For Example: 
+For Example:
 
 {
     "topic": {
@@ -64,15 +64,6 @@
         "file_key_path": "name",
         "allow_blanks": True,
     },
-<<<<<<< HEAD
-=======
-    {
-        "key": "category",
-        "filename": "app/data_migrations/data/category_data.json",
-        "file_key_path": "name",
-        "allow_blanks": True,
-    },
->>>>>>> 6501947f
 ]
 
 
