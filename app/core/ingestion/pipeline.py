--- conflicted
+++ resolved
@@ -40,15 +40,6 @@
         .join(
             PhysicalDocument, PhysicalDocument.id == FamilyDocument.physical_document_id
         )
-<<<<<<< HEAD
-        .outerjoin(
-            CollectionFamily, CollectionFamily.family_import_id == Family.import_id
-        )
-        .outerjoin(
-            Collection, Collection.import_id == CollectionFamily.collection_import_id
-        )
-=======
->>>>>>> 5c59ce49
         .filter(FamilyDocument.document_status != DocumentStatus.DELETED)
         .filter(geo_subquery.c.family_import_id == Family.import_id)  # type: ignore
     )
@@ -92,17 +83,8 @@
             geographies=[cast(str, geography)],
             corpus_import_id=cast(str, corpus.import_id),
             corpus_type_name=cast(str, corpus.corpus_type_name),
-<<<<<<< HEAD
-            collection_title=(
-                cast(str, collection.title) if collection is not None else None
-            ),
-            collection_summary=(
-                cast(str, collection.description) if collection is not None else None
-            ),
-=======
             collection_title=None,
             collection_summary=None,
->>>>>>> 5c59ce49
             languages=[
                 cast(str, lang.name)
                 for lang in (
