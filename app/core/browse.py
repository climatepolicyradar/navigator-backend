--- conflicted
+++ resolved
@@ -3,18 +3,11 @@
 from time import perf_counter
 from typing import Optional
 from pydantic import BaseModel
-<<<<<<< HEAD
-from app.db.models.lawpolicy import DocumentType
-from app.db.models.deprecated.document import (
-    Category,
-    Document,
-=======
 from app.db.models.deprecated.document import (
     Category,
     Document,
     Geography,
     DocumentType,
->>>>>>> 1e8cf1b1
 )
 from app.api.api_v1.schemas.search import (
     SearchResult,
@@ -23,11 +16,9 @@
 from sqlalchemy import extract
 from sqlalchemy.orm import Session
 
-from app.db.models.lawpolicy import Geography
-
 
 class BrowseArgs(BaseModel):
-    """Arguments for the browse_rds function"""
+    """Arguements for the browse_rds function"""
 
     geography_slug: Optional[str] = None
     country_code: Optional[str] = None
