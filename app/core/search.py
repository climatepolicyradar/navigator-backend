--- conflicted
+++ resolved
@@ -37,11 +37,7 @@
     SearchResponseFamily,
     SearchResponseFamilyDocument,
 )
-<<<<<<< HEAD
-from app.core.config import PUBLIC_APP_URL
-=======
 from app.config import PUBLIC_APP_URL
->>>>>>> 141713bb
 from app.core.util import to_cdn_url
 from app.repository.lookups import (
     doc_type_from_family_document_metadata,
