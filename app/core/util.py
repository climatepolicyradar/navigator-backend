--- conflicted
+++ resolved
@@ -3,7 +3,6 @@
 import random
 import string
 from typing import Any, Optional, List
-from dataclasses import fields
 
 import cloudpathlib.exceptions as cloudpathlib_exceptions
 from cloudpathlib import S3Path
@@ -14,8 +13,7 @@
     DocumentValidationResult,
     UpdateResult,
 )
-from app.db.models.document import Document, DocumentType, Category
-from app.db.models.geography import Geography
+from app.db.models import Document, Geography, DocumentType, Category
 from app.db.session import Base
 
 _LOGGER = logging.getLogger(__name__)
@@ -134,7 +132,7 @@
 
 def get_update_results(
     csv_document: DocumentValidationResult, db: Session
-) -> DocumentUpdateResults:
+) -> dict[str, UpdateResult]:
     """
     Compare the document provided in the csv against the document in the database to see if they are different. Then
     update the database and S3 if they are different to represent the new data.
@@ -201,17 +199,4 @@
     }
 
     _LOGGER.info(f"{update_results} for {csv_document.import_id}")
-<<<<<<< HEAD
-    return update_results
-=======
-    if any([update_results[field].updated for field in update_results]):
-        update_doc_in_db(
-            updates=update_results, import_id=csv_document.import_id, db=db
-        )
-
-        delete_doc_in_s3(csv_document.import_id, PIPELINE_BUCKET, S3_PREFIXES)
-
-        return True
-
-    return False
->>>>>>> 067cc715
+    return update_results