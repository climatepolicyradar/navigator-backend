--- conflicted
+++ resolved
@@ -18,16 +18,10 @@
 from starlette.responses import RedirectResponse
 
 from app.api.api_v1.schemas.search import SearchRequestBody, SearchResponse
-<<<<<<< HEAD
-from app.clients.db.session import get_db
-from app.core.aws import S3Client, S3Document, get_s3_client
-from app.core.config import (
-=======
 from app.clients.aws.client import S3Client, get_s3_client
 from app.clients.aws.s3_document import S3Document
 from app.clients.db.session import get_db
 from app.config import (
->>>>>>> 56e02752
     AWS_REGION,
     CDN_DOMAIN,
     DOCUMENT_CACHE_BUCKET,
