"""
Searches for documents.

All endpoints should perform document searches using the SearchRequestBody as
its input. The individual endpoints will return different responses tailored
for the type of document search being performed.
"""
import json
import logging
<<<<<<< HEAD
=======
from datetime import datetime
>>>>>>> aa38cac4
from io import BytesIO
from typing import Mapping, Sequence

from cpr_data_access.exceptions import QueryError
from cpr_data_access.search_adaptors import VespaSearchAdapter
from fastapi import APIRouter, Depends, HTTPException, Request, status
from fastapi.responses import StreamingResponse
from sqlalchemy.orm import Session
from starlette.responses import RedirectResponse

from app.api.api_v1.schemas.search import SearchRequestBody, SearchResponse, SortField
from app.core.aws import S3Document, get_s3_client
from app.core.browse import BrowseArgs, browse_rds_families
from app.core.config import (
    AWS_REGION,
    CDN_DOMAIN,
    DOC_CACHE_BUCKET,
    INGEST_CYCLE_START,
    PUBLIC_APP_URL,
    VESPA_SECRETS_LOCATION,
    VESPA_URL,
)
<<<<<<< HEAD
from app.core.download import generate_data_dump_as_csv
=======
from app.core.download import (
    generate_data_dump_as_csv,
)
>>>>>>> aa38cac4
from app.core.lookups import get_countries_for_region, get_country_by_slug
from app.core.search import (
    ENCODER,
    FilterField,
    OpenSearchConfig,
    OpenSearchConnection,
    OpenSearchQueryConfig,
    create_vespa_search_params,
    process_result_into_csv,
    process_vespa_search_response,
)
from app.db.crud.document import DocumentExtraCache
from app.db.session import get_db

_LOGGER = logging.getLogger(__name__)

# Use configured environment for router
_OPENSEARCH_CONFIG = OpenSearchConfig()
_OPENSEARCH_CONNECTION = OpenSearchConnection(opensearch_config=_OPENSEARCH_CONFIG)
_OPENSEARCH_INDEX_CONFIG = OpenSearchQueryConfig()
_DOCUMENT_EXTRA_INFO_CACHE = DocumentExtraCache()

_VESPA_CONNECTION = VespaSearchAdapter(
    instance_url=VESPA_URL,
    cert_directory=VESPA_SECRETS_LOCATION,
    embedder=ENCODER,
)

search_router = APIRouter()


def _search_request(
    db: Session, search_body: SearchRequestBody, use_vespa: bool = True
) -> SearchResponse:
    is_browse_request = not search_body.query_string
    if is_browse_request:
        # Service browse requests from RDS
        if search_body.keyword_filters is not None:
            search_body.keyword_filters = process_search_keyword_filters(
                db,
                search_body.keyword_filters,
            )

        return browse_rds_families(
            db=db,
            req=_get_browse_args_from_search_request_body(search_body),
        )
    else:
        if use_vespa:
            data_access_search_params = create_vespa_search_params(db, search_body)
            # TODO: we may wish to cache responses to improve pagination performance
            try:
                data_access_search_response = _VESPA_CONNECTION.search(
                    parameters=data_access_search_params
                )
            except QueryError:
                raise HTTPException(
                    status_code=status.HTTP_400_BAD_REQUEST, detail="Invalid Query"
                )
            return process_vespa_search_response(
                db,
                data_access_search_response,
                limit=search_body.limit,
                offset=search_body.offset,
            ).increment_pages()
        else:
            return _OPENSEARCH_CONNECTION.query_families(
                search_request_body=search_body,
                opensearch_internal_config=_OPENSEARCH_INDEX_CONFIG,
                document_extra_info=_DOCUMENT_EXTRA_INFO_CACHE.get_document_extra_info(
                    db
                ),
                preference="default_search_preference",
            ).increment_pages()


@search_router.post("/searches")
def search_documents(
    request: Request,
    search_body: SearchRequestBody,
    db=Depends(get_db),
    use_vespa: bool = True,
) -> SearchResponse:
    """Search for documents matching the search criteria."""
    _LOGGER.info(
        "Search request",
        extra={
            "props": {
                "search_request": json.loads(search_body.json()),
            }
        },
    )

    _LOGGER.info(
        "Starting search...",
    )
    return _search_request(db=db, search_body=search_body, use_vespa=use_vespa)


@search_router.post("/searches/download-csv")
def download_search_documents(
    request: Request,
    search_body: SearchRequestBody,
    db=Depends(get_db),
    use_vespa: bool = True,
) -> StreamingResponse:
    """Download a CSV containing details of documents matching the search criteria."""
    _LOGGER.info(
        "Search download request",
        extra={
            "props": {
                "search_request": json.loads(search_body.json()),
            }
        },
    )
    # Always download all results
    search_body.offset = 0
    # TODO: properly configure the limit - for now we override if under 100 or not set
    search_body.limit = max(search_body.limit, 100)
    is_browse = not bool(search_body.query_string)

    _LOGGER.info(
        "Starting search...",
    )
    search_response = _search_request(
        db=db,
        search_body=search_body,
        use_vespa=use_vespa,
    )
    content_str = process_result_into_csv(db, search_response, is_browse=is_browse)

    _LOGGER.debug(f"Downloading search results as CSV: {content_str}")
    return StreamingResponse(
        content=BytesIO(content_str.encode("utf-8")),
        headers={
            "Content-Type": "text/csv",
            "Content-Disposition": "attachment; filename=results.csv",
        },
    )


@search_router.get("/searches/download-all-data")
def download_all_search_documents(db=Depends(get_db)) -> RedirectResponse:
    """Download a CSV containing details of all the documents in the corpus."""
    _LOGGER.info("Whole data download request")

    if INGEST_CYCLE_START is None or PUBLIC_APP_URL is None or DOC_CACHE_BUCKET is None:
        if INGEST_CYCLE_START is None:
            _LOGGER.error("{INGEST_CYCLE_START} is not set")
        if PUBLIC_APP_URL is None:
            _LOGGER.error("{PUBLIC_APP_URL} is not set")
        if DOC_CACHE_BUCKET is None:
            _LOGGER.error("{DOC_CACHE_BUCKET} is not set")
        raise HTTPException(
            status_code=status.HTTP_503_SERVICE_UNAVAILABLE,
            detail="Missing required environment variables",
        )

    data_dump_s3_key = "navigator/whole_data_dump.csv"

    s3_client = get_s3_client()
    valid_credentials = s3_client.is_connected()
    if not valid_credentials:
        _LOGGER.info("Error connecting to S3 AWS")
        raise HTTPException(
            status_code=status.HTTP_401_UNAUTHORIZED, detail="Error connecting to AWS"
        )

    s3_document = S3Document(DOC_CACHE_BUCKET, AWS_REGION, data_dump_s3_key)
    if valid_credentials is True and (not s3_client.document_exists(s3_document)):
        _LOGGER.info("Redirecting to create data dump route...")
        redirect_url = f"{PUBLIC_APP_URL}/api/v1/searches/create-all-search-dump"
        return RedirectResponse(
            redirect_url,
            # status_code=status.HTTP_307_TEMPORARY_REDIRECT
        )

    _LOGGER.info("Redirecting to CDN data dump location...")
    redirect_url = f"https://{CDN_DOMAIN}/{data_dump_s3_key}"
    return RedirectResponse(redirect_url, status_code=status.HTTP_303_SEE_OTHER)


@search_router.get("/searches/create-all-search-dump")
def create_all_search_documents_dump(db=Depends(get_db)) -> RedirectResponse:
    """Download a CSV containing details of all the documents in the corpus."""
    if INGEST_CYCLE_START is None or PUBLIC_APP_URL is None or DOC_CACHE_BUCKET is None:
        if INGEST_CYCLE_START is None:
            _LOGGER.error("{INGEST_CYCLE_START} is not set")
        if PUBLIC_APP_URL is None:
            _LOGGER.error("{PUBLIC_APP_URL} is not set")
        if DOC_CACHE_BUCKET is None:
            _LOGGER.error("{DOC_CACHE_BUCKET} is not set")
        raise HTTPException(
            status_code=status.HTTP_503_SERVICE_UNAVAILABLE,
            detail="Missing required environment variables",
        )

    aws_env = "production" if "dev" not in PUBLIC_APP_URL else "staging"
    _LOGGER.info(
        f"Generating {aws_env} dump for ingest cycle w/c {INGEST_CYCLE_START}..."
    )

    s3_client = get_s3_client()
    valid_credentials = s3_client.is_connected()
    if not valid_credentials:
        _LOGGER.info("Error connecting to S3 AWS")
        raise HTTPException(
            status_code=status.HTTP_401_UNAUTHORIZED, detail="Error connecting to AWS"
        )

    data_dump_s3_key = "navigator/whole_data_dump.csv"
    df_as_csv = generate_data_dump_as_csv(INGEST_CYCLE_START, db)

    # After writing to a file buffer the position stays at the end whereas when you
    # upload a buffer, it starts from the position it is currently in. We need to add
    # the seek(0) to reset the buffer position to the beginning before writing to S3 to
    # avoid creating an empty file.
    df_as_csv.seek(0)

    try:
        response = s3_client.upload_fileobj(
            bucket=DOC_CACHE_BUCKET,
            key=data_dump_s3_key,
            content_type="application/csv",
            fileobj=df_as_csv,
        )
        if response is False:
            _LOGGER.error("Failed to upload object to s3: %s", response)
    except Exception as e:
        _LOGGER.error(e)

    s3_document = S3Document(DOC_CACHE_BUCKET, AWS_REGION, data_dump_s3_key)
    if s3_client.document_exists(s3_document):
        _LOGGER.info(f"Finished uploading data dump to {DOC_CACHE_BUCKET}")
        _LOGGER.info("Redirecting to CDN data dump location...")
        redirect_url = f"https://{CDN_DOMAIN}/{data_dump_s3_key}"
        return RedirectResponse(redirect_url, status_code=status.HTTP_303_SEE_OTHER)

    _LOGGER.info(f"Can't find data dump for {INGEST_CYCLE_START} in {DOC_CACHE_BUCKET}")
    raise HTTPException(status_code=status.HTTP_404_NOT_FOUND)


def _get_browse_args_from_search_request_body(
    search_body: SearchRequestBody,
) -> BrowseArgs:
    keyword_filters = search_body.keyword_filters
    if keyword_filters is None:
        country_codes = None
        categories = None
    else:
        country_codes = keyword_filters.get(FilterField.COUNTRY)
        categories = keyword_filters.get(FilterField.CATEGORY)
    start_year, end_year = search_body.year_range or [None, None]
    return BrowseArgs(
        country_codes=country_codes,
        start_year=start_year,
        end_year=end_year,
        categories=categories,
        sort_field=search_body.sort_field or SortField.DATE,
        sort_order=search_body.sort_order,
        limit=search_body.limit,
        offset=search_body.offset,
    )


def process_search_keyword_filters(
    db: Session,
    request_filters: Mapping[FilterField, Sequence[str]],
) -> Mapping[FilterField, Sequence[str]]:
    filter_map = {}
    for field, values in request_filters.items():
        if field == FilterField.REGION:
            field = FilterField.COUNTRY
            filter_values = []
            for geo_slug in values:
                filter_values.extend(
                    [g.value for g in get_countries_for_region(db, geo_slug)]
                )
        elif field == FilterField.COUNTRY:
            filter_values = [
                country.value
                for geo_slug in values
                if (country := get_country_by_slug(db, geo_slug)) is not None
            ]
        else:
            filter_values = values

        if filter_values:
            values = filter_map.get(field, [])
            values.extend(filter_values)
            # Be consistent in ordering for search
            values = sorted(list(set(values)))
            filter_map[field] = values
    return filter_map<|MERGE_RESOLUTION|>--- conflicted
+++ resolved
@@ -7,10 +7,6 @@
 """
 import json
 import logging
-<<<<<<< HEAD
-=======
-from datetime import datetime
->>>>>>> aa38cac4
 from io import BytesIO
 from typing import Mapping, Sequence
 
@@ -33,13 +29,7 @@
     VESPA_SECRETS_LOCATION,
     VESPA_URL,
 )
-<<<<<<< HEAD
 from app.core.download import generate_data_dump_as_csv
-=======
-from app.core.download import (
-    generate_data_dump_as_csv,
-)
->>>>>>> aa38cac4
 from app.core.lookups import get_countries_for_region, get_country_by_slug
 from app.core.search import (
     ENCODER,
