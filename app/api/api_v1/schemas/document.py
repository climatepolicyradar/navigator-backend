--- conflicted
+++ resolved
@@ -65,11 +65,7 @@
     """Response for a FamilyDocument, without any family information"""
 
     import_id: str
-<<<<<<< HEAD
     variant: Optional[str]
-=======
-    variant: str
->>>>>>> 06c533b0
     slug: str
     # What follows is off PhysicalDocument
     title: str
@@ -290,11 +286,7 @@
 
 
 class RDSDataValidationResult(BaseModel):
-<<<<<<< HEAD
-    """Response for validation, analysing the new and old data."""
-=======
     """Response for validation when analysing the new and deprecated schemas."""
->>>>>>> 06c533b0
 
     family_document_ids: list[str]
     family_document_id_count: int
