from datetime import datetime
from typing import Any, Mapping, Optional, Sequence

from pydantic import BaseModel
from app.api.api_v1.schemas.metadata import (
    Category,
    Event,
    Framework,
    Geography,
    DocumentType,
    Hazard,
    Instrument,
    Keyword,
    Language,
    Sector,
    Source,
    Topic,
)


class DocumentOverviewResponse(BaseModel):  # noqa: D101
    """A document overview returned in browse & related document Sequences"""

    document_id: int
    import_id: str
    slug: str
    name: str
    postfix: Optional[str]
    description: str
    country_code: str
    country_name: str
    publication_ts: datetime

    class Config:  # noqa: D106
        frozen = True


class LinkableFamily(BaseModel):
    """For the frontend the minimum information to link to a family"""

    title: str
    slug: str
    description: str


class CollectionOverviewResponse(BaseModel):
    """Response for a Collection - without families"""

    import_id: str
    title: str
    description: str
    families: list[LinkableFamily]


class FamilyEventsResponse(BaseModel):
    """Response for a FamilyEvent, part of documents endpoints"""

    title: str
    date: datetime
    event_type: str
    status: str


class FamilyDocumentResponse(BaseModel):
    """Response for a FamilyDocument, without any family information"""

    import_id: str
<<<<<<< HEAD
    variant: Optional[str]
    slugs: list[str]
=======
    variant: str
    slug: str
>>>>>>> 847701f3
    # What follows is off PhysicalDocument
    title: str
    md5_sum: Optional[str]
    cdn_object: Optional[str]
    source_url: Optional[str]
    content_type: Optional[str]
    language: str
    document_type: Optional[str]
    document_role: Optional[str]


class FamilyContext(BaseModel):
    """Used to given the family context when returning a FamilyDocument"""

    title: str
    import_id: str
    geography: str
    category: str
    slug: str
    published_date: Optional[datetime]
    last_updated_date: Optional[datetime]


class FamilyDocumentWithContextResponse(BaseModel):
    """Response for a FamilyDocument with its family's context"""

    family: FamilyContext
    document: FamilyDocumentResponse


class FamilyAndDocumentsResponse(BaseModel):
    """Response for a Family and its Documents, part of documents endpoints"""

    organisation: str
    import_id: str
    title: str
    summary: str
    geography: str
    category: str
    status: str
    metadata: dict
    slug: str
    events: list[FamilyEventsResponse]
    published_date: Optional[datetime]
    last_updated_date: Optional[datetime]
    documents: list[FamilyDocumentResponse]
    collections: list[CollectionOverviewResponse]


class DocumentDetailResponse(BaseModel):
    """A response containing detailed information about a document."""

    id: int
    name: str
    postfix: Optional[str]
    description: str
    publication_ts: datetime
    source_url: Optional[str]
    url: Optional[str]
    content_type: Optional[str]
    md5_sum: Optional[str]

    slug: Optional[str]
    import_id: Optional[str]

    type: DocumentType
    source: Source
    category: Category
    geography: Geography

    frameworks: Sequence[Framework]
    hazards: Sequence[Hazard]
    instruments: Sequence[Instrument]
    keywords: Sequence[Keyword]
    languages: Sequence[Language]
    sectors: Sequence[Sector]
    topics: Sequence[Topic]

    events: Sequence[Event]
    related_documents: Optional[Sequence[DocumentOverviewResponse]] = None

    class Config:  # noqa: D106
        frozen = True


class DocumentUploadRequest(BaseModel):
    """Details of a file we wish to upload."""

    filename: str
    overwrite: Optional[bool] = False


class DocumentUploadResponse(BaseModel):
    """Details required to upload a document to our backend storage."""

    presigned_upload_url: str
    cdn_object: str


class DocumentCreateRequest(BaseModel):  # noqa: D106
    """Details of a document to create - metadata will be validated & looked up."""

    publication_ts: datetime
    name: str
    description: str
    postfix: Optional[str]
    source_url: Optional[str]

    type: str
    source: str
    import_id: str
    category: str

    frameworks: Sequence[str]
    geography: str
    hazards: Sequence[str]
    instruments: Sequence[str]
    keywords: Sequence[str]
    languages: Sequence[str]
    sectors: Sequence[str]
    topics: Sequence[str]

    events: Sequence[Event]

    def to_json(self) -> Mapping[str, Any]:
        """Provide a serialisable version of the model"""

        json_dict = self.dict()
        json_dict["publication_ts"] = (
            self.publication_ts.isoformat() if self.publication_ts is not None else None
        )
        json_dict["events"] = [event.to_json() for event in self.events]
        return json_dict

    class Config:  # noqa: D106
        orm_mode = True
        validate_assignment = True


class DocumentParserInput(DocumentCreateRequest):
    """Extend the document create request with the slug calculated during import."""

    slug: str


class RelationshipCreateRequest(BaseModel):
    """Schema for Relationship create request."""

    name: str
    type: str
    description: str


class RelationshipEntityResponse(RelationshipCreateRequest):
    """Response for Relationship create request."""

    id: int

    class Config:  # noqa: D106
        orm_mode = True


class RelationshipGetResponse(BaseModel):
    """Response for Relationship get request."""

    relationships: Sequence[RelationshipEntityResponse]

    class Config:  # noqa: D106
        orm_mode = True


class RelationshipAndDocumentsGetResponse(BaseModel):
    """Response for Relationship get request."""

    relationship: RelationshipEntityResponse
    documents: Optional[Sequence[DocumentOverviewResponse]] = None


class DocumentUploadCompleteRequest(BaseModel):
    """Information generated during the upload of a document that should be stored."""

    md5_sum: str
    content_type: str


class BulkImportDetail(BaseModel):
    """Additional detail for bulk import."""

    document_count: int
    document_added_count: int
    document_skipped_count: int
    document_skipped_ids: list[str]


class BulkImportResult(BaseModel):
    """Response for bulk import request."""

    import_s3_prefix: str
    detail: Optional[BulkImportDetail]


class DocumentUpdateRequest(BaseModel):
    """The current supported fields allowed for update."""

    md5_sum: Optional[str]
    content_type: Optional[str]
    cdn_object: Optional[str]


class ClimateLawsValidationResult(BaseModel):
    """Response for ClimateLaws source_urls validation request."""

    all_climate_laws_count: int
    all_valid: bool
    no_cdn: list[tuple[Any, Any]]
    no_cdn_count: int


class RDSDataValidationResult(BaseModel):
<<<<<<< HEAD
    """Response for validation, analysing the new and old data."""
=======
    """Response for validation when analysing the new and deprecated schemas."""
>>>>>>> 847701f3

    family_document_ids: list[str]
    family_document_id_count: int
    deprecated_document_ids: list[str]
    deprecated_document_id_count: int
    family_not_in_deprecated_ids: list[str]
    family_not_in_deprecated_id_count: int
    deprecated_not_in_family_ids: list[str]
    deprecated_not_in_family_id_count: int
    valid: bool<|MERGE_RESOLUTION|>--- conflicted
+++ resolved
@@ -65,13 +65,8 @@
     """Response for a FamilyDocument, without any family information"""
 
     import_id: str
-<<<<<<< HEAD
     variant: Optional[str]
-    slugs: list[str]
-=======
-    variant: str
-    slug: str
->>>>>>> 847701f3
+    slug: str
     # What follows is off PhysicalDocument
     title: str
     md5_sum: Optional[str]
@@ -291,11 +286,7 @@
 
 
 class RDSDataValidationResult(BaseModel):
-<<<<<<< HEAD
     """Response for validation, analysing the new and old data."""
-=======
-    """Response for validation when analysing the new and deprecated schemas."""
->>>>>>> 847701f3
 
     family_document_ids: list[str]
     family_document_id_count: int
