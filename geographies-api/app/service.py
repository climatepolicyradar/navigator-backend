import logging
import os
from datetime import datetime, timezone
from typing import Any, Dict

import pycountry
import requests

<<<<<<< HEAD
from .data.regions import regions
from .model import CountryResponse, RegionResponse, SubdivisionResponse
=======
from .initial_data.cpr_custom_geographies import countries
from .model import CountryResponse, SubdivisionResponse
>>>>>>> 80cf7581
from .s3_client import get_s3_client

_LOGGER = logging.getLogger(__name__)

CDN_URL = os.environ.get("CDN_URL")
GEOGRAPHIES_DOCUMENT_PATH = "geographies/countries.json"

DOCUMENT_URL = f"{CDN_URL}/{GEOGRAPHIES_DOCUMENT_PATH}"


<<<<<<< HEAD
def get_all_regions() -> list[RegionResponse]:
    """
    Retrieve all regions with their metadata.

    :return list[RegionResponse]: A list of region objects with metadata.
    """
    return [
        RegionResponse(name=region["name"], type=region["type"], slug=region["slug"])
        for region in regions
    ]


def get_region_by_slug(slug: str) -> RegionResponse | None:
    """
    Retrieve region information using a slug.

    :param str slug: A slug representation of a region name.
    :return regionResponse: An object containing region details,
        including name, type, and slug or None if not found.
    """
    for region in get_all_regions():
        if region.slug == slug:
            return region

    return None


def get_countries_for_region(slug: str) -> list[CountryResponse] | None:
    """
    Get all countries for a requested region by its slug.

    :param str slug: A slug representation of a region name.
    :return list[CountryResponse]: A list of country objects containing
        alpha-2, alpha-3 codes, name, official name, numeric code, and flag emoji,
        belonging to the requested region or None if .
    """
    data = get_countries_data()

    countries = data.get("countries", {})
    country = countries.get(code.upper())

    if not country:
        return None

    return [
        CountryResponse(
            alpha_2=country["alpha_2"],
            alpha_3=country["alpha_3"],
            name=country["name"],
            official_name=(
                country["official_name"]
                if country["official_name"]
                else country["name"]
            ),
            numeric=country["numeric"],
            flag=country["flag"],
        )
    ]


def get_country_by_code(code: str) -> CountryResponse | None:
=======
class CustomCountriesError(Exception):
    """Custom exception for countries data loading errors"""

    pass


def load_cpr_custom_geographies() -> Dict[str, Any]:
    """
    Load custom CPR geography extensions from static JSON file.

    NOTE: This utility function loads custom geography data that extends
    the standard ISO 3166 country codes with CPR-specific entries like
    'International' and 'No Geography'. The data is stored in a python file that returns a dict with information was migrated from the database for better performance
    and deployment simplicity.

    :return Dict[str, Any]: Dictionary of custom geography entries keyed
        by alpha-3 codes, containing metadata like names, codes, and flags.
    """

    return countries


def get_country_by_code(code: str) -> CountryResponse:
>>>>>>> 80cf7581
    """
    Retrieve country information using ISO alpha-3 code.

    NOTE: This utility function is used to fetch country metadata from
    the `pycountry` library using a standard alpha-3 code. It includes
    flag emoji generation and handles missing countries gracefully.

    :param str code: ISO alpha-3 country code (e.g., 'USA', 'GBR').
    :return CountryResponse: An object containing country details,
        including name, codes, and emoji flag or None if not found.
    """
    data = get_countries_data()

    countries = data.get("countries", {})
    country = countries.get(code.upper())

    if not country:
        return None

    return CountryResponse(
        alpha_2=country["alpha_2"],
        alpha_3=country["alpha_3"],
        name=country["name"],
        official_name=(
            country["official_name"] if country["official_name"] else country["name"]
        ),
        numeric=country["numeric"],
        flag=country["flag"],
    )


def get_subdivisions_by_country(country_code: str) -> list[SubdivisionResponse] | None:
    """
    Retrieve all subdivisions for a given country using ISO alpha-3 code.

    NOTE: This utility function fetches all administrative subdivisions
    (states, provinces, territories, etc.) for a specified country from
    the `pycountry` library. It validates the country exists before
    retrieving subdivisions and returns an empty list if no subdivisions
    are found for the country.

    :param str country_code: ISO alpha-3 country code (e.g., 'AUS', 'USA').
    :return list[SubdivisionResponse]: A list of objects containing subdivision
        details including codes, names, types, and parent relationships.
        Returns empty list if no subdivisions exist for the country or None
        if country was not found for country_code.
    """

    data = get_countries_data()

    countries = data.get("subdivisions", {})
    country = countries.get(country_code.upper())
    if not country:
        return None

    subdivisions = []

    for subdivision in country:
        subdivisions.append(
            SubdivisionResponse(
                code=subdivision["code"],
                name=subdivision["name"],
                type=subdivision["type"],
                country_alpha_2=subdivision["country_alpha_2"],
                country_alpha_3=subdivision["country_alpha_3"],
            )
        )

    return subdivisions


def get_all_subdivisions_grouped_by_country() -> dict[str, list[dict]]:
    """
    Retrieve all subdivisions grouped by country (using ISO alpha-3 codes).

    NOTE: This utility function collects all administrative subdivisions
    available in the `pycountry` library and organizes them by their
    parent country (alpha-3 code).

    :return dict[str, list[SubdivisionResponse]]: A dictionary mapping
        alpha-3 country codes to their respective list of subdivisions.
    """
    subdivisions_by_country: dict[str, list[dict]] = {}

    for py_subdivision in pycountry.subdivisions:
        country_alpha_2 = py_subdivision.country_code  # type: ignore[attr-defined]
        country = pycountry.countries.get(alpha_2=country_alpha_2)

        if not country:
            continue  # Skip unrecognized country codes

        alpha_3 = country.alpha_3

        subdivision = SubdivisionResponse(
            code=py_subdivision.code,  # type: ignore[arg-type]
            name=py_subdivision.name,  # type: ignore[arg-type]
            type=py_subdivision.type,  # type: ignore[arg-type]
            country_alpha_2=country.alpha_2,
            country_alpha_3=country.alpha_3,
        ).model_dump()

        if alpha_3 not in subdivisions_by_country:
            subdivisions_by_country[alpha_3] = []

        subdivisions_by_country[alpha_3].append(subdivision)

    return subdivisions_by_country


def list_all_countries() -> dict[str, dict]:
    """
    List all countries with their metadata.

    NOTE: This utility function retrieves all countries from the `pycountry`
    library and returns a list of country objects containing their
    alpha-2, alpha-3 codes, names, official names, numeric codes, and flags.
    It can be used to populate dropdowns or selection lists in the UI.

    :return list[CountryResponse]: A list of country objects with metadata.
    """

    countries = {
        country.alpha_3: CountryResponse(  # type: ignore[arg-type]
            alpha_2=country.alpha_2,  # type: ignore[arg-type]
            alpha_3=country.alpha_3,  # type: ignore[arg-type]
            name=country.name,  # type: ignore[arg-type]
            official_name=getattr(country, "official_name", None),
            numeric=country.numeric,  # type: ignore[arg-type]
            flag="".join(chr(ord(c) + 127397) for c in country.alpha_2),  # type: ignore[arg-type]
        ).model_dump()
        for country in pycountry.countries
    }

    custom_countries = load_cpr_custom_geographies()
    for alpha_3, custom_data in custom_countries.items():
        countries[alpha_3] = custom_data

    return countries


def get_all_countries() -> list[CountryResponse]:
    """
    Retrieve all countries with their metadata.

    NOTE: This utility function fetches all countries from the `pycountry`
    library and returns a list of country objects containing their
    alpha-2, alpha-3 codes, names, official names, numeric codes, and flags.
    It can be used to populate dropdowns or selection lists in the UI.

    :return list[CountryResponse]: A list of country objects with metadata.
    """

    data = get_countries_data()
    if "countries" not in data:
        raise ValueError("Invalid data format: 'countries' key not found")
    result = list(data["countries"].values())
    return result


def populate_initial_countries_data():
    """
    Populate and upload initial country and subdivision reference data to S3.

    NOTE: This utility function compiles structured country and subdivision
    metadata using the `pycountry` library. It retrieves all countries and their
    associated subdivisions (grouped by ISO alpha-3 code), adds versioning and
    a timestamp, and uploads the resulting JSON document to a configured S3 bucket.


    :raises ConnectionError: If the S3 client is not connected.
    :raises ValueError: If the required GEOGRAPHIES_BUCKET environment variable is not set.
    """

    s3_client = get_s3_client()
    if s3_client.is_connected():
        _LOGGER.info("S3 client is connected")
    else:
        _LOGGER.error("S3 client is not connected")
        raise ConnectionError("Failed to connect to S3")

    # Create the object
    all_countries = list_all_countries()
    all_subdivisons = get_all_subdivisions_grouped_by_country()
    countries_data = {
        "countries": all_countries,
        "subdivisions": all_subdivisons,
        "version": "1.0",
        "timestamp": datetime.now(timezone.utc).isoformat(),
    }

    if os.environ["GEOGRAPHIES_BUCKET"] is None:
        raise ValueError("GEOGRAPHIES_BUCKET is not set")

    bucket_name = os.environ["GEOGRAPHIES_BUCKET"]
    file_key = "geographies/countries.json"
    s3_client.upload_json(countries_data, bucket_name, file_key)


def get_countries_data(url: str | None = None) -> Dict[str, Any]:
    """
    Retrieve all countries data from the Climate Policy Radar CDN.

    NOTE: This utility function fetches country geographic data from the
    Climate Policy Radar CDN endpoint. It validates the response and handles
    common HTTP and JSON parsing errors gracefully.

    :param str url: The CDN URL to fetch countries data from. Defaults to
        the Climate Policy Radar countries endpoint.
    :return List[Dict[str, Any]]: A list of dictionaries containing country
        information including codes, names, and geographic details.
    :raises requests.RequestException: If the HTTP request fails due to
        network issues, timeouts, or server errors.
    :raises ValueError: If the response is not valid JSON or not a list.
    """

    url = DOCUMENT_URL if url is None else url

    if not url:
        raise ValueError("No URL provided for fetching countries data")

    try:
        response = requests.get(url, timeout=30)
        response.raise_for_status()

        data = response.json()
        return data

    except requests.RequestException as e:
        raise requests.RequestException(f"Failed to fetch countries data: {e}")
    except ValueError as e:
        raise ValueError(f"Invalid response format: {e}")<|MERGE_RESOLUTION|>--- conflicted
+++ resolved
@@ -6,13 +6,9 @@
 import pycountry
 import requests
 
-<<<<<<< HEAD
 from .data.regions import regions
+from .data.cpr_custom_geographies import countries
 from .model import CountryResponse, RegionResponse, SubdivisionResponse
-=======
-from .initial_data.cpr_custom_geographies import countries
-from .model import CountryResponse, SubdivisionResponse
->>>>>>> 80cf7581
 from .s3_client import get_s3_client
 
 _LOGGER = logging.getLogger(__name__)
@@ -23,7 +19,6 @@
 DOCUMENT_URL = f"{CDN_URL}/{GEOGRAPHIES_DOCUMENT_PATH}"
 
 
-<<<<<<< HEAD
 def get_all_regions() -> list[RegionResponse]:
     """
     Retrieve all regions with their metadata.
@@ -63,7 +58,7 @@
     data = get_countries_data()
 
     countries = data.get("countries", {})
-    country = countries.get(code.upper())
+    country = countries.get(slug.upper())
 
     if not country:
         return None
@@ -84,8 +79,6 @@
     ]
 
 
-def get_country_by_code(code: str) -> CountryResponse | None:
-=======
 class CustomCountriesError(Exception):
     """Custom exception for countries data loading errors"""
 
@@ -108,8 +101,7 @@
     return countries
 
 
-def get_country_by_code(code: str) -> CountryResponse:
->>>>>>> 80cf7581
+def get_country_by_code(code: str) -> CountryResponse | None:
     """
     Retrieve country information using ISO alpha-3 code.
 
