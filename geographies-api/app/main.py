import logging
import os
from pathlib import Path

<<<<<<< HEAD
from api import otel
from api.telemetry import FastAPITelemetry
=======
from api import FastAPITelemetry
from api.otel import log
>>>>>>> 2a97c241
from api.telemetry_config import ServiceManifest, TelemetryConfig
from fastapi import FastAPI
from fastapi.middleware.cors import CORSMiddleware

from app.router import router as geographies_router
from app.utils import settings

_LOGGER = logging.getLogger(__name__)

# we always use a path relative to the file as the calling process can come
# from multiple locations
root_dir = Path(__file__).parent.parent


# Configure Open Telemetry.
ENV = os.getenv("ENV", "development")
os.environ["OTEL_PYTHON_LOG_CORRELATION"] = "True"
try:
    otel_config = TelemetryConfig.from_service_manifest(
        ServiceManifest.from_file(f"{root_dir}/service-manifest.json"), ENV, "0.1.0"
    )
except Exception as _:
    _LOGGER.error("Failed to load service manifest, using defaults")
    otel_config = TelemetryConfig(
        service_name="navigator-backend",
        namespace_name="navigator",
        service_version="0.0.0",
        environment=ENV,
    )

telemetry = FastAPITelemetry(otel_config)
tracer = telemetry.get_tracer()

# Create the FastAPI app.
<<<<<<< HEAD
otel.log("geographies-api")
=======
log("geographies-api")
>>>>>>> 2a97c241
app = FastAPI(
    docs_url="/geographies/docs",
    redoc_url="/geographies/redoc",
    openapi_url="/geographies/openapi.json",
)

# Include custom routers in our app
app.include_router(
    geographies_router,
    prefix="/geographies",
    tags=["Geographies"],
    include_in_schema=True,
)

# Add CORS middleware to allow cross origin requests from any port
_ALLOW_ORIGIN_REGEX = (
    r"http://localhost:3000|"
    r"http://bs-local.com:3000|"
    r"https://.+\.climatepolicyradar\.org|"
    r"https://.+\.staging.climatepolicyradar\.org|"
    r"https://.+\.production.climatepolicyradar\.org|"
    r"https://.+\.sandbox\.climatepolicyradar\.org|"
    r"https://climate-laws\.org|"
    r"https://.+\.climate-laws\.org|"
    r"https://climateprojectexplorer\.org|"
    r"https://.+\.climateprojectexplorer\.org|"
    r"https://.+\.climatecasechart\.com"
)
app.add_middleware(
    CORSMiddleware,
    allow_origin_regex=_ALLOW_ORIGIN_REGEX,
    allow_credentials=True,
    allow_methods=["*"],
    allow_headers=["*"],
)


# We use both routers to make sure we can have /families/health available publicly
# and /health available to the internal network & AppRunner health check.
@app.get("/health")
@geographies_router.get("/health")
def health_check():
    return {
        "status": "ok",
        "version": settings.github_sha,  # @related: GITHUB_SHA_ENV_VAR
    }


# Set up Open Telemetry instrumentation.
telemetry.instrument_fastapi(app)
telemetry.setup_exception_hook()<|MERGE_RESOLUTION|>--- conflicted
+++ resolved
@@ -2,13 +2,8 @@
 import os
 from pathlib import Path
 
-<<<<<<< HEAD
-from api import otel
-from api.telemetry import FastAPITelemetry
-=======
 from api import FastAPITelemetry
 from api.otel import log
->>>>>>> 2a97c241
 from api.telemetry_config import ServiceManifest, TelemetryConfig
 from fastapi import FastAPI
 from fastapi.middleware.cors import CORSMiddleware
@@ -43,11 +38,7 @@
 tracer = telemetry.get_tracer()
 
 # Create the FastAPI app.
-<<<<<<< HEAD
-otel.log("geographies-api")
-=======
 log("geographies-api")
->>>>>>> 2a97c241
 app = FastAPI(
     docs_url="/geographies/docs",
     redoc_url="/geographies/redoc",
