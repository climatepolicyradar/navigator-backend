--- conflicted
+++ resolved
@@ -22,14 +22,10 @@
     @echo "downloading latest data from s3"
     aws s3 sync s3://cpr-{{environment}}-document-cache/geographies initial-data
 
-<<<<<<< HEAD
-dev:
-    docker compose -f docker-compose.yml up
-
 # This is used for fully local development with localstack
 local:
     docker compose -f docker-compose-dev.yml up --build
-=======
+
 dev profile="staging":
     # Start the service with AWS access
     @echo "🚀 Starting development environment with AWS profile: {{profile}}"
@@ -37,7 +33,6 @@
     @just set-aws-profile {{profile}}
     @echo "🐳 Starting Docker containers..."
     @docker compose up
->>>>>>> 1d642ab1
 
 test:
     @echo "😔 no tests yet"
