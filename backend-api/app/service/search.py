import csv
import itertools
import logging
import re
from collections import defaultdict
from enum import Enum
from io import StringIO
from typing import Any, Mapping, Optional, Sequence, Tuple, cast

from cpr_sdk.exceptions import QueryError
from cpr_sdk.models.search import Document as CprSdkResponseDocument
from cpr_sdk.models.search import Family as CprSdkResponseFamily
from cpr_sdk.models.search import Filters as CprSdkKeywordFilters
from cpr_sdk.models.search import Passage as CprSdkResponsePassage
from cpr_sdk.models.search import SearchParameters
from cpr_sdk.models.search import SearchResponse as CprSdkSearchResponse
from cpr_sdk.models.search import filter_fields
from cpr_sdk.search_adaptors import VespaSearchAdapter
from db_client.models.dfce import (
    Collection,
    CollectionFamily,
    Family,
    FamilyDocument,
    FamilyMetadata,
    Slug,
)
from db_client.models.dfce.family import (
    Corpus,
    DocumentStatus,
    FamilyCorpus,
    FamilyStatus,
)
from db_client.models.organisation import Organisation
from sqlalchemy.orm import Session

from app.clients.aws.client import S3Client
from app.clients.aws.s3_document import S3Document
from app.config import CDN_DOMAIN
from app.errors import ValidationError
from app.models.search import (
    BackendFilterValues,
    FilterField,
    SearchRequestBody,
    SearchResponse,
    SearchResponseDocumentPassage,
    SearchResponseFamily,
    SearchResponseFamilyDocument,
)
from app.repository.lookups import (
    get_geographies_as_iso_codes_with_fallback,  # TODO: remove this once frontend is updated to use ISO codes in favour of get_countries_by_iso_codes
)
from app.repository.lookups import (
    validate_subdivision_iso_codes,  # TODO: update this to use geographies api endpoint when refactoring geographies to use iso codes
)
from app.repository.lookups import (
    doc_type_from_family_document_metadata,
    get_countries_for_region,
    get_parent_iso_codes_from_subdivisions,
)
from app.service.util import to_cdn_url
from app.telemetry import observe

_LOGGER = logging.getLogger(__name__)


class SearchType(str, Enum):
    standard = "standard"
    browse = "browse"
    browse_with_concepts = "browse_with_concepts"


_CSV_SEARCH_RESPONSE_COLUMNS = [
    "Collection Name",
    "Collection Summary",
    "Family Name",
    "Family Summary",
    "Family URL",
    "Family Publication Date",
    "Geographies",
    "Document Title",
    "Document URL",
    "Document Content URL",
    "Document Type",
    "Document Content Matches Search Phrase",
    "Category",
    "Languages",
    "Source",
]


def _get_extra_csv_info(
    db: Session,
    families: Sequence[SearchResponseFamily],
) -> Mapping[str, Any]:
    all_family_slugs = [f.family_slug for f in families]

    slug_and_family_metadata = (
        db.query(Slug, FamilyMetadata)
        .filter(Slug.name.in_(all_family_slugs))
        .join(FamilyMetadata, FamilyMetadata.family_import_id == Slug.family_import_id)
        .all()
    )
    slug_and_organisation = (
        db.query(Slug, Organisation)
        .filter(Slug.name.in_(all_family_slugs))
        .join(FamilyCorpus, FamilyCorpus.family_import_id == Slug.family_import_id)
        .join(Corpus, Corpus.import_id == FamilyCorpus.corpus_import_id)
        .join(Organisation, Organisation.id == Corpus.organisation_id)
    )
    slug_and_family_document = (
        db.query(Slug, FamilyDocument)
        .filter(Slug.name.in_(all_family_slugs))
        .join(Family, Family.import_id == Slug.family_import_id)
        .join(FamilyDocument, Family.import_id == FamilyDocument.family_import_id)
        .filter(FamilyDocument.document_status == DocumentStatus.PUBLISHED)
        .all()
    )
    # For now there is max one collection per family
    slug_and_collection = (
        db.query(Slug, Collection)
        .filter(Slug.name.in_(all_family_slugs))
        .join(
            CollectionFamily, CollectionFamily.family_import_id == Slug.family_import_id
        )
        .join(Collection, Collection.import_id == CollectionFamily.collection_import_id)
        .all()
    )
    family_slug_to_documents = defaultdict(list)
    for slug, document in slug_and_family_document:
        family_slug_to_documents[slug.name].append(document)
    extra_csv_info = {
        "metadata": {
            slug.name: meta.value for (slug, meta) in slug_and_family_metadata
        },
        "source": {slug.name: org.name for (slug, org) in slug_and_organisation},
        "documents": family_slug_to_documents,
        "collection": {
            slug.name: collection for (slug, collection) in slug_and_collection
        },
    }

    return extra_csv_info


@observe("process_result_into_csv")
def process_result_into_csv(
    db: Session,
    search_response: SearchResponse,
    base_url: Optional[str],
    is_browse: bool,
) -> str:
    """
    Process a search/browse result into a CSV file for download.

    :param Session db: database session for supplementary queries
    :param SearchResponse search_response: the search result to process
    :param bool is_browse: a flag indicating whether this is a search/browse result
    :return str: the search result represented as CSV
    """
    extra_required_info = _get_extra_csv_info(db, search_response.families)
    all_matching_document_slugs = {
        d.document_slug
        for f in search_response.families
        for d in f.family_documents
        if d.document_passage_matches
    }

    if base_url is None:
        raise ValidationError("Error creating CSV")

    scheme = "http" if "localhost" in base_url else "https"
    url_base = f"{scheme}://{base_url}"
    metadata_keys = {}
    rows = []
    for family in search_response.families:
        _LOGGER.debug(f"Family: {family}")
        family_metadata = extra_required_info["metadata"].get(family.family_slug, {})
        if not family_metadata:
            _LOGGER.error(f"Failed to find metadata for '{family.family_slug}'")
        family_source = extra_required_info["source"].get(family.family_slug, "")
        if not family_source:
            _LOGGER.error(f"Failed to identify organisation for '{family.family_slug}'")

        if family_source not in metadata_keys:
            metadata_keys[family_source] = list(
                [key.title() for key in family_metadata.keys()]
            )

        family_geos = ";".join(
            [cast(str, geo) for geo in family.family_geographies]
            if family is not None
            else []
        )
        metadata: dict[str, str] = defaultdict(str)
        for k in family_metadata:
            metadata[k.title()] = ";".join(family_metadata.get(k, []))

        collection_name = ""
        collection_summary = ""
        collection = extra_required_info["collection"].get(family.family_slug)
        if collection is not None:
            collection_name = collection.title
            collection_summary = collection.description

        family_documents: Sequence[FamilyDocument] = extra_required_info["documents"][
            family.family_slug
        ]
        if family_documents:
            for document in family_documents:
                _LOGGER.info(f"Document: {document}")
                physical_document = document.physical_document

                if physical_document is None:
                    document_content = ""
                    document_title = ""
                else:
                    document_content = (
                        to_cdn_url(cast(str, physical_document.cdn_object))
                        or physical_document.source_url
                        or ""
                    )
                    document_title = physical_document.title

                if is_browse:
                    document_match = "n/a"
                else:
                    if physical_document is None:
                        document_match = "No"
                    else:
                        document_match = (
                            "Yes"
                            if bool(
                                {slug.name for slug in document.slugs}
                                & all_matching_document_slugs
                            )
                            else "No"
                        )

                document_languages = ";".join(
                    [
                        cast(str, language.name)
                        for language in physical_document.languages
                    ]
                    if physical_document is not None
                    else []
                )

                row = {
                    "Collection Name": collection_name,
                    "Collection Summary": collection_summary,
                    "Family Name": family.family_name,
                    "Family Summary": family.family_description,
                    "Family Publication Date": family.family_date,
                    "Family URL": f"{url_base}/document/{family.family_slug}",
                    "Document Title": document_title,
                    "Document URL": f"{url_base}/documents/{document.slugs[-1].name}",
                    "Document Content URL": document_content,
                    "Document Type": doc_type_from_family_document_metadata(document),
                    "Document Content Matches Search Phrase": document_match,
                    "Geographies": family_geos,
                    "Category": family.family_category,
                    "Languages": document_languages,
                    "Source": family_source,
                    **metadata,
                }
                rows.append(row)
        else:
            # Always write a row, even if the Family contains no documents
            row = {
                "Collection Name": collection_name,
                "Collection Summary": collection_summary,
                "Family Name": family.family_name,
                "Family Summary": family.family_description,
                "Family Publication Date": family.family_date,
                "Family URL": f"{url_base}/document/{family.family_slug}",
                "Document Title": "",
                "Document URL": "",
                "Document Content URL": "",
                "Document Type": "",
                "Document Content Matches Search Phrase": "n/a",
                "Geographies": family_geos,
                "Category": family.family_category,
                "Languages": "",
                "Source": family_source,
                **metadata,
            }
            rows.append(row)

    csv_result_io = StringIO("")
    csv_fieldnames = list(
        itertools.chain(_CSV_SEARCH_RESPONSE_COLUMNS, *metadata_keys.values())
    )
    writer = csv.DictWriter(
        csv_result_io, fieldnames=csv_fieldnames, extrasaction="ignore"
    )
    writer.writeheader()
    for row in rows:
        writer.writerow(row)

    csv_result_io.seek(0)
    return csv_result_io.read()


def _parse_text_block_id(text_block_id: Optional[str]) -> Tuple[Optional[int], int]:
    """
    Parse a text block ID into its page and block numbers.

    Supports the following formats:
    - p{page}_b{block}
    - b{block}
    - {block}
    - block_{block}

    :param text_block_id: The text block ID string to parse
    :return: Tuple of (page number, block ID)
    """
    if text_block_id is None:
        return None, 0

    # Try to match the p{page}_b{block} format
    page_block_match = re.match(r"p(\d+)_b(\d+)", text_block_id)
    if page_block_match:
        return int(page_block_match.group(1)), int(page_block_match.group(2))

    # Try to match b{block} format
    block_match = re.match(r"b(\d+)", text_block_id)
    if block_match:
        return None, int(block_match.group(1))

    # Try to match {block} format
    simple_block_match = re.match(r"^\d+$", text_block_id)
    if simple_block_match:
        return None, int(text_block_id)

    # Try to match block_{block} format
    block_prefix_match = re.match(r"block_(\d+)", text_block_id)
    if block_prefix_match:
        return None, int(block_prefix_match.group(1))

    # If no match, treat as block 0
    _LOGGER.warning(
        f"No match for text block ID: {text_block_id}. Defaulting to (0, 0)"
    )
    return None, 0


def _convert_filter_field(filter_field: str) -> Optional[str]:
    if filter_field == FilterField.CATEGORY:
        return filter_fields["category"]
    if filter_field == FilterField.COUNTRY:
        return filter_fields["geographies"]
    if filter_field == FilterField.REGION:
        return filter_fields["geographies"]
    if filter_field == FilterField.SUBDIVISION:
        return filter_fields["geographies"]
    if filter_field == FilterField.LANGUAGE:
        return filter_fields["language"]
    if filter_field == FilterField.SOURCE:
        return filter_fields["source"]


def _convert_filters(
    db: Session,
    keyword_filters: Optional[Mapping[BackendFilterValues, Sequence[str]]],
) -> Optional[Mapping[str, Sequence[str]]]:
    if not keyword_filters:
        return None
    new_keyword_filters = {}
    regions = []
    countries = []
    subdivision_parent_codes = set()
    for field, values in keyword_filters.items():
        if not values:
            continue

        new_field = _convert_filter_field(field)
        if field == FilterField.REGION:
            for region in values:
                regions.extend(
                    [country.value for country in get_countries_for_region(db, region)]
                )
        elif field == FilterField.COUNTRY:
            countries.extend(
                # TODO: remove this once frontend is updated to use ISO codes in favour of get_countries_by_iso_codes
                get_geographies_as_iso_codes_with_fallback(db, values)
            )
        elif field == FilterField.SUBDIVISION:
            countries.extend(validate_subdivision_iso_codes(db, values))
            subdivision_parent_codes.update(
                get_parent_iso_codes_from_subdivisions(db, values)
            )
        else:
            new_values = values
            new_keyword_filters[new_field] = new_values

<<<<<<< HEAD
    # Remove any subdivision parent slugs from countries and regions
    if subdivision_parent_codes:
        countries = list(set(countries) - subdivision_parent_codes)
        regions = list(set(regions) - subdivision_parent_codes)
=======
    # Remove any subdivision parent slugs from countries
    if countries and subdivision_parent_codes:
        countries = list(set(countries) - subdivision_parent_codes)
>>>>>>> 2d06fe21

    # Regions and countries filters should only include the overlap
    geo_field = filter_fields["geographies"]
    if regions and countries:
        values = list(set(regions + countries) - subdivision_parent_codes)
        if values:
            new_keyword_filters[geo_field] = values
    elif regions:
        new_keyword_filters[geo_field] = regions
    elif countries:
        new_keyword_filters[geo_field] = countries

    if len(new_keyword_filters) > 0:
        return new_keyword_filters
    else:
        return None


def _process_vespa_search_response_families(
    db: Session,
    vespa_families: Sequence[CprSdkResponseFamily],
    limit: int,
    offset: int,
    sort_within_page: bool,
) -> Sequence[SearchResponseFamily]:
    """
    Process a list of cpr sdk results into a list of SearchResponse Families

    Note: this function requires that results from the cpr sdk library are grouped
          by family_import_id.
    """
    vespa_families_to_process = vespa_families[offset : limit + offset]
    all_response_family_ids = [vf.id for vf in vespa_families_to_process]

    # TODO: Potential disparity between what's in postgres and vespa
    family_and_family_metadata: Sequence[tuple[Family, FamilyMetadata]] = (
        db.query(Family, FamilyMetadata)
        .filter(Family.import_id.in_(all_response_family_ids))
        .join(FamilyMetadata, FamilyMetadata.family_import_id == Family.import_id)
        .all()
    )  # type: ignore
    db_family_lookup: Mapping[str, tuple[Family, FamilyMetadata]] = {
        str(family.import_id): (family, family_metadata)
        for (family, family_metadata) in family_and_family_metadata
    }
    db_family_document_lookup: Mapping[str, FamilyDocument] = {
        str(fd.import_id): fd
        for (fam, _) in family_and_family_metadata
        for fd in fam.family_documents
    }

    response_families = []
    response_family = None

    for vespa_family in vespa_families_to_process:
        db_family_tuple = db_family_lookup.get(vespa_family.id)
        if db_family_tuple is None:
            _LOGGER.error(f"Could not locate family with import id '{vespa_family.id}'")
            continue
        if db_family_tuple[0].family_status != FamilyStatus.PUBLISHED:
            _LOGGER.debug(
                f"Skipping unpublished family with id '{vespa_family.id}' "
                "in search results"
            )
            continue
        db_family = db_family_tuple[0]
        db_family_metadata = db_family_tuple[1]

        response_family_lookup = {}
        response_document_lookup = {}

        for hit in vespa_family.hits:
            family_import_id = hit.family_import_id
            if family_import_id is None:
                _LOGGER.error("Skipping hit with empty family import id")
                continue

            # Check for all required family/document fields in the hit
            if (
                hit.family_slug is None
                or hit.document_slug is None
                or hit.family_name is None
                or hit.family_category is None
                or hit.family_source is None
                or hit.family_geographies is None
            ):
                _LOGGER.error(
                    "Skipping hit with empty required family info for import "
                    f"id: {family_import_id}"
                )
                continue

            response_family = response_family_lookup.get(family_import_id)
            # All hits contain required family info to create response
            if response_family is None:
                response_family = SearchResponseFamily(
                    family_slug=hit.family_slug,
                    family_name=hit.family_name,
                    family_description=hit.family_description or "",
                    family_category=hit.family_category,
                    family_date=(
                        db_family.published_date.isoformat()
                        if db_family.published_date is not None
                        else ""
                    ),
                    family_last_updated_date=(
                        db_family.last_updated_date.isoformat()
                        if db_family.last_updated_date is not None
                        else ""
                    ),
                    family_source=hit.family_source,
                    corpus_import_id=hit.corpus_import_id or "",
                    corpus_type_name=hit.corpus_type_name or "",
                    family_description_match=False,
                    family_title_match=False,
                    total_passage_hits=vespa_family.total_passage_hits,
                    continuation_token=vespa_family.continuation_token,
                    prev_continuation_token=vespa_family.prev_continuation_token,
                    family_documents=[],
                    family_geographies=hit.family_geographies,
                    family_metadata=cast(dict, db_family_metadata.value),
                )
                response_family_lookup[family_import_id] = response_family

            if isinstance(hit, CprSdkResponseDocument):
                response_family.family_description_match = True
                response_family.family_title_match = True

            elif isinstance(hit, CprSdkResponsePassage):
                document_import_id = hit.document_import_id
                if document_import_id is None:
                    _LOGGER.error("Skipping hit with empty document import id")
                    continue

                response_document = response_document_lookup.get(document_import_id)
                if response_document is None:
                    db_family_document = db_family_document_lookup.get(
                        document_import_id
                    )
                    if db_family_document is None:
                        _LOGGER.error(
                            "Skipping unknown family document with id "
                            f"'{document_import_id}'"
                        )
                        continue

                    response_document = SearchResponseFamilyDocument(
                        document_title=str(db_family_document.physical_document.title),
                        document_slug=hit.document_slug,
                        document_type=doc_type_from_family_document_metadata(
                            db_family_document
                        ),
                        document_source_url=hit.document_source_url,
                        document_url=to_cdn_url(hit.document_cdn_object),
                        document_content_type=hit.document_content_type,
                        document_passage_matches=[],
                    )
                    response_document_lookup[document_import_id] = response_document
                    response_family.family_documents.append(response_document)

                response_document.document_passage_matches.append(
                    SearchResponseDocumentPassage(
                        text=hit.text_block,
                        text_block_id=hit.text_block_id,
                        text_block_page=hit.text_block_page,
                        text_block_coords=hit.text_block_coords,
                        concepts=hit.concepts,
                    )
                )
                if sort_within_page:
                    response_document.document_passage_matches.sort(
                        key=lambda x: (
                            (
                                x.text_block_page
                                if x.text_block_page is not None
                                else (
                                    _parse_text_block_id(x.text_block_id)[0]
                                    if _parse_text_block_id(x.text_block_id)[0]
                                    is not None
                                    else float("inf")
                                )
                            ),
                            _parse_text_block_id(x.text_block_id)[1],
                        )
                    )

            else:
                _LOGGER.error(f"Unknown hit type: {type(hit)}")

        response_families.append(response_family)
        response_family = None
    return response_families


@observe("process_vespa_search_response")
def process_vespa_search_response(
    db: Session,
    vespa_search_response: CprSdkSearchResponse,
    limit: int,
    offset: int,
    sort_within_page: bool,
) -> SearchResponse:
    """Process a Vespa search response into a F/E search response"""

    return SearchResponse(
        hits=len(vespa_search_response.families),
        total_family_hits=vespa_search_response.total_family_hits,
        query_time_ms=vespa_search_response.query_time_ms or 0,
        total_time_ms=vespa_search_response.total_time_ms or 0,
        continuation_token=vespa_search_response.continuation_token,
        this_continuation_token=vespa_search_response.this_continuation_token,
        prev_continuation_token=vespa_search_response.prev_continuation_token,
        families=_process_vespa_search_response_families(
            db,
            vespa_search_response.families,
            limit=limit,
            offset=offset,
            sort_within_page=sort_within_page,
        ),
    )


@observe("create_vespa_search_params")
def create_vespa_search_params(
    db: Session, search_body: SearchRequestBody
) -> SearchRequestBody:
    """Create Vespa search parameters from a F/E search request body"""
    converted_filters = _convert_filters(db, search_body.keyword_filters)
    if converted_filters:
        search_body.filters = CprSdkKeywordFilters.model_validate(converted_filters)
    else:
        search_body.filters = None
    return search_body


@observe("identify_search_type")
def identify_search_type(search_body: SearchRequestBody) -> str:
    """Identify the search type from parameters"""
    if not search_body.query_string and not search_body.concept_filters:
        return SearchType.browse
    elif not search_body.query_string and search_body.concept_filters:
        return SearchType.browse_with_concepts
    else:
        return SearchType.standard


@observe("mutate_search_body_for_search_type")
def mutate_search_body_for_search_type(
    search_body: SearchRequestBody,
) -> SearchRequestBody:
    """Mutate the search body in line with the search params"""
    search_type = identify_search_type(search_body=search_body)
    if search_type == SearchType.browse:
        search_body.all_results = True
        search_body.documents_only = True
        search_body.exact_match = False
    elif search_type == SearchType.browse_with_concepts:
        search_body.all_results = True
        search_body.documents_only = False
        search_body.exact_match = False
    return search_body


@observe("make_search_request")
def make_search_request(
    db: Session,
    vespa_search_adapter: VespaSearchAdapter,
    search_body: SearchRequestBody,
) -> SearchResponse:
    """Perform a search request against the Vespa search engine"""

    try:
        search_body = mutate_search_body_for_search_type(search_body=search_body)
        cpr_sdk_search_params = create_vespa_search_params(db, search_body)
        cpr_sdk_search_response = observe("vespa_search")(vespa_search_adapter.search)(
            parameters=cpr_sdk_search_params
        )
        return process_vespa_search_response(
            db,
            cpr_sdk_search_response,
            limit=search_body.page_size,
            offset=search_body.offset,
            sort_within_page=search_body.sort_within_page,
        ).increment_pages()
    except QueryError as e:
        _LOGGER.error(f"make_search_request QueryError: {e}")
        raise ValidationError(e)
    except Exception as e:
        _LOGGER.error(f"make_search_request Exception: {e}")
        raise Exception(e)


@observe("get_family_from_vespa")
def get_family_from_vespa(
    family_id: str,
    db: Session,
    vespa_search_adapter: VespaSearchAdapter,
) -> CprSdkSearchResponse:
    """Get a family from vespa.

    :param str family_id: The id of the family to get.
    :param Session db: Database session to query against.
    :return CprSdkSearchResponse: The family from vespa.
    """
    search_body = SearchParameters(
        family_ids=[family_id], documents_only=True, all_results=True
    )

    _LOGGER.info(
        f"Getting vespa family '{family_id}'",
        extra={"props": {"search_body": search_body.model_dump()}},
    )
    try:
        result = vespa_search_adapter.search(parameters=search_body)
    except QueryError as e:
        raise ValidationError(e)
    return result


@observe("get_document_from_vespa")
def get_document_from_vespa(
    document_id: str,
    db: Session,
    vespa_search_adapter: VespaSearchAdapter,
) -> CprSdkSearchResponse:
    """Get a document from vespa.

    :param str document_id: The id of the document to get.
    :param Session db: Database session to query against.
    :return CprSdkSearchResponse: The document from vespa.
    """
    search_body = SearchParameters(
        document_ids=[document_id], documents_only=True, all_results=True
    )

    _LOGGER.info(
        f"Getting vespa document '{document_id}'",
        extra={"props": {"search_body": search_body.model_dump()}},
    )
    try:
        result = vespa_search_adapter.search(parameters=search_body)
    except QueryError as e:
        raise ValidationError(e)
    return result


@observe("get_s3_doc_url_from_cdn")
def get_s3_doc_url_from_cdn(
    s3_client: S3Client, s3_document: S3Document, data_dump_s3_key: str
) -> Optional[str]:
    redirect_url = None
    if s3_client.document_exists(s3_document):
        _LOGGER.info("Redirecting to CDN data dump location...")
        redirect_url = f"https://{CDN_DOMAIN}/{data_dump_s3_key}"
    return redirect_url<|MERGE_RESOLUTION|>--- conflicted
+++ resolved
@@ -12,9 +12,8 @@
 from cpr_sdk.models.search import Family as CprSdkResponseFamily
 from cpr_sdk.models.search import Filters as CprSdkKeywordFilters
 from cpr_sdk.models.search import Passage as CprSdkResponsePassage
-from cpr_sdk.models.search import SearchParameters
+from cpr_sdk.models.search import SearchParameters, filter_fields
 from cpr_sdk.models.search import SearchResponse as CprSdkSearchResponse
-from cpr_sdk.models.search import filter_fields
 from cpr_sdk.search_adaptors import VespaSearchAdapter
 from db_client.models.dfce import (
     Collection,
@@ -47,15 +46,11 @@
     SearchResponseFamilyDocument,
 )
 from app.repository.lookups import (
-    get_geographies_as_iso_codes_with_fallback,  # TODO: remove this once frontend is updated to use ISO codes in favour of get_countries_by_iso_codes
-)
-from app.repository.lookups import (
-    validate_subdivision_iso_codes,  # TODO: update this to use geographies api endpoint when refactoring geographies to use iso codes
-)
-from app.repository.lookups import (
     doc_type_from_family_document_metadata,
     get_countries_for_region,
+    get_geographies_as_iso_codes_with_fallback,  # TODO: remove this once frontend is updated to use ISO codes in favour of get_countries_by_iso_codes
     get_parent_iso_codes_from_subdivisions,
+    validate_subdivision_iso_codes,  # TODO: update this to use geographies api endpoint when refactoring geographies to use iso codes
 )
 from app.service.util import to_cdn_url
 from app.telemetry import observe
@@ -393,16 +388,10 @@
             new_values = values
             new_keyword_filters[new_field] = new_values
 
-<<<<<<< HEAD
     # Remove any subdivision parent slugs from countries and regions
     if subdivision_parent_codes:
         countries = list(set(countries) - subdivision_parent_codes)
         regions = list(set(regions) - subdivision_parent_codes)
-=======
-    # Remove any subdivision parent slugs from countries
-    if countries and subdivision_parent_codes:
-        countries = list(set(countries) - subdivision_parent_codes)
->>>>>>> 2d06fe21
 
     # Regions and countries filters should only include the overlap
     geo_field = filter_fields["geographies"]
