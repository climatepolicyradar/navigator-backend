import logging
import os
from pathlib import Path

<<<<<<< HEAD
from api import FastAPITelemetry
from api.otel import log
from api.telemetry_config import ServiceManifest, TelemetryConfig
=======
from api import FastAPITelemetry, ServiceManifest, TelemetryConfig
>>>>>>> 1819cd01
from fastapi import FastAPI
from fastapi.middleware.cors import CORSMiddleware

from app.router import router as families_router
from app.settings import settings

_LOGGER = logging.getLogger(__name__)

# we always use a path relative to the file as the calling process can come
# from multiple locations
root_dir = Path(__file__).parent.parent


# Configure Open Telemetry.
ENV = os.getenv("ENV", "development")
os.environ["OTEL_PYTHON_LOG_CORRELATION"] = "True"
try:
    otel_config = TelemetryConfig.from_service_manifest(
        ServiceManifest.from_file(f"{root_dir}/service-manifest.json"), ENV, "0.1.0"
    )
except Exception as _:
    _LOGGER.error("Failed to load service manifest, using defaults")
    otel_config = TelemetryConfig(
        service_name="navigator-backend",
        namespace_name="navigator",
        service_version="0.0.0",
        environment=ENV,
    )

telemetry = FastAPITelemetry(otel_config)
tracer = telemetry.get_tracer()


# Create the FastAPI app
<<<<<<< HEAD
log("families-api")
=======
>>>>>>> 1819cd01
app = FastAPI(
    docs_url="/families/docs",
    redoc_url="/families/redoc",
    openapi_url="/families/openapi.json",
)

# Include custom routers in our app
app.include_router(families_router)


# Add CORS middleware to allow cross origin requests from any port
_ALLOW_ORIGIN_REGEX = (
    r"http://localhost:3000|"
    r"http://bs-local.com:3000|"
    r"https://.+\.climatepolicyradar\.org|"
    r"https://.+\.staging.climatepolicyradar\.org|"
    r"https://.+\.production.climatepolicyradar\.org|"
    r"https://.+\.sandbox\.climatepolicyradar\.org|"
    r"https://climate-laws\.org|"
    r"https://.+\.climate-laws\.org|"
    r"https://climateprojectexplorer\.org|"
    r"https://.+\.climateprojectexplorer\.org|"
    r"https://.+\.climatecasechart\.com"
)
app.add_middleware(
    CORSMiddleware,
    allow_origin_regex=_ALLOW_ORIGIN_REGEX,
    allow_credentials=True,
    allow_methods=["*"],
    allow_headers=["*"],
)


# We use both routers to make sure we can have /families/health available publicly
# and /health available to the internal network & AppRunner health check.
@app.get("/health")
@families_router.get("/health")
def health_check():
    return {
        "status": "ok",
        "version": settings.github_sha,  # @related: GITHUB_SHA_ENV_VAR
    }


# Set up Open Telemetry instrumentation.
telemetry.instrument_fastapi(app)
telemetry.setup_exception_hook()<|MERGE_RESOLUTION|>--- conflicted
+++ resolved
@@ -2,13 +2,7 @@
 import os
 from pathlib import Path
 
-<<<<<<< HEAD
-from api import FastAPITelemetry
-from api.otel import log
-from api.telemetry_config import ServiceManifest, TelemetryConfig
-=======
 from api import FastAPITelemetry, ServiceManifest, TelemetryConfig
->>>>>>> 1819cd01
 from fastapi import FastAPI
 from fastapi.middleware.cors import CORSMiddleware
 
@@ -43,10 +37,6 @@
 
 
 # Create the FastAPI app
-<<<<<<< HEAD
-log("families-api")
-=======
->>>>>>> 1819cd01
 app = FastAPI(
     docs_url="/families/docs",
     redoc_url="/families/redoc",
