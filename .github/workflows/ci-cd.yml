--- conflicted
+++ resolved
@@ -24,7 +24,6 @@
       checks: write
       # For repo checkout
       contents: read
-<<<<<<< HEAD
     runs-on: ubuntu-latest
     steps:
       - uses: actions/checkout@v4
@@ -38,17 +37,6 @@
         uses: trunk-io/trunk-action@v1
         with:
           arguments: --ci
-=======
-    uses: climatepolicyradar/reusable-workflows/.github/workflows/python-precommit-validator-without-version.yml@v21
-    with:
-      # These ignores are different, since for some reason, the
-      # specific one isn't working on this field.
-      # trunk-ignore-all: Sometimes the Python version is split at .'s in Actions
-      python-version: "3.11"
-      # trunk-ignore(yamllint/quoted-strings): Sometimes the Python version is split at .'s in Actions
-      poetry-version: "1.8.2"
->>>>>>> 2a525b0e
-
   non-search-tests:
     if: |
       ! cancelled() && always() &&
