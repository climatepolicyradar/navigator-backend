import logging
from datetime import datetime

from prefect import flow, task
from prefect.runtime import flow_run, task_run
from returns.result import Failure, Result, Success

from app.extract.connector_config import NavigatorConnectorConfig
from app.extract.connectors import FetchResult, NavigatorConnector, NavigatorFamily
from app.extract.enums import CheckPointStorageType
from app.identify.navigator_family import identify_navigator_family
from app.load.aws_bucket import upload_to_s3
from app.models import Document, ExtractedEnvelope, Identified
from app.transform.models import NoMatchingTransformations
from app.transform.navigator_family import transform_navigator_family

_LOGGER = logging.getLogger(__name__)


# ---------------------------------------------------------------------
#  ETL TASKS
# ---------------------------------------------------------------------


@task(log_prints=True)
def extract() -> Result[FetchResult, Exception]:
    """Extract family data from the Navigator API.

    This task connects to the Navigator API and retrieves all family records
    using the paginated `/families` endpoint. Each page of data is validated
    and wrapped into an :class:`ExtractedEnvelope` object. The function
    returns both successful results and transient page-level failures
    (e.g., network timeouts), packaged into a :class:`FetchResult`.

    :return Result[FetchResult, Exception]:
        - **Success(FetchResult)** – Extraction succeeded (may include transient failures).
        - **Failure(Exception)** – A fatal error occurred that prevented
          completion of the extraction process.
    """

    task_run_id = (
        task_run.get_id() or f"task-run-extract-families-{datetime.now().isoformat()}"
    )
    flow_run_id = (
        flow_run.get_id()
        or f"flow-run-etl-pipeline-families-{datetime.now().isoformat()}"
    )

    connector_config = NavigatorConnectorConfig(
        source_id="navigator_family",
        checkpoint_storage=CheckPointStorageType.S3,
        checkpoint_key_prefix="navigator/families/",  # TODO : Implement convention for checkpoint keys APP-1409
    )

    connector = NavigatorConnector(connector_config)
    result = connector.fetch_all_families(task_run_id, flow_run_id)
    connector.close()

    return result


@task(log_prints=True)
def load_to_s3(document: Document):
    """Upload transformed to S3 cache."""
    upload_to_s3(
        document.model_dump_json(),
        bucket="cpr-cache",
        key=f"pipelines/data-in-pipeline/navigator_family/{document.id}.json",
    )


@task(log_prints=True)
def identify(
    extracted: ExtractedEnvelope[NavigatorFamily],
) -> Identified[NavigatorFamily]:
    """Identify source document type."""
    return identify_navigator_family(extracted)


@task(log_prints=True)
def transform(
    identified: Identified[NavigatorFamily],
) -> Result[list[Document], NoMatchingTransformations]:
    """Transform document to target format."""
    return transform_navigator_family(identified)


<<<<<<< HEAD
# ---------------------------------------------------------------------
#  FLOW ORCHESTRATION
# ---------------------------------------------------------------------


@flow(log_prints=True)
def etl_pipeline() -> Document | Exception:
    """Run the full Navigator ETL pipeline.

    Steps:
        1. Extract families from Navigator API.
        2. Identify their source type.
        3. Transform to target schema.
        4. Load transformed documents to S3 cache.

    Returns:
        Result[Document, Exception] | None
            The final transformation result for demonstration purposes.
            In real use, you may want to return all transformed Results
            or push them to a downstream Prefect block.
    """

    extracted_result = extract()

    envelopes: list[ExtractedEnvelope[NavigatorFamily]] = []

    match extracted_result:
        case Failure(error):
            _LOGGER.error(f"Extraction failed: {error}")
            return error
        case Success(fetch_result):
            if fetch_result.failures:
                _LOGGER.warning(
                    f"Some pages failed to extract: {fetch_result.failures}"
                )

            envelopes = fetch_result.envelopes

    identified = identify(envelopes)
    transformed = transform(identified).result()

    match transformed:
        case Success(document):
            load_to_s3(document)
            return document
=======
@task(log_prints=True)
def etl_pipeline(
    id: str,
) -> Result[list[Document], Exception]:
    """Process a single document through the pipeline."""

    extracted_result = extract(id)
    if not is_successful(extracted_result):
        logger.exception(f"Extraction failed for {id}: {extracted_result.failure()}")
        return Failure(extracted_result.failure())
    extracted = extracted_result.unwrap()
    identified = identify(extracted)
    transformed = transform(identified)

    match transformed:
        case Success(documents):
            load_to_s3.map(documents)
>>>>>>> 9aeac13c
        case Failure(error):
            # TODO: do not swallow errors
            _LOGGER.warning(f"Transformation failed: {error}")
            return error
        case _:
            return Exception("Unexpected transformed result state")<|MERGE_RESOLUTION|>--- conflicted
+++ resolved
@@ -85,7 +85,6 @@
     return transform_navigator_family(identified)
 
 
-<<<<<<< HEAD
 # ---------------------------------------------------------------------
 #  FLOW ORCHESTRATION
 # ---------------------------------------------------------------------
@@ -128,28 +127,9 @@
     transformed = transform(identified).result()
 
     match transformed:
-        case Success(document):
-            load_to_s3(document)
-            return document
-=======
-@task(log_prints=True)
-def etl_pipeline(
-    id: str,
-) -> Result[list[Document], Exception]:
-    """Process a single document through the pipeline."""
-
-    extracted_result = extract(id)
-    if not is_successful(extracted_result):
-        logger.exception(f"Extraction failed for {id}: {extracted_result.failure()}")
-        return Failure(extracted_result.failure())
-    extracted = extracted_result.unwrap()
-    identified = identify(extracted)
-    transformed = transform(identified)
-
-    match transformed:
         case Success(documents):
             load_to_s3.map(documents)
->>>>>>> 9aeac13c
+            return documents
         case Failure(error):
             # TODO: do not swallow errors
             _LOGGER.warning(f"Transformation failed: {error}")
