--- conflicted
+++ resolved
@@ -1,10 +1,7 @@
 import logging
 
 from prefect import flow, task
-<<<<<<< HEAD
 from returns.pipeline import is_successful
-=======
->>>>>>> 3f40023f
 from returns.result import Failure, Result, Success
 
 from app.extract.connector_config import NavigatorConnectorConfig
@@ -89,11 +86,5 @@
 
 @flow
 def process_updates(ids: list[str] = []):
-<<<<<<< HEAD
-    results = etl_pipeline.map(ids)
-    families = [r.result() for r in results]
-    return [family.id for family in families if is_successful(family)]
-=======
     result = etl_pipeline.map(ids)
-    return result
->>>>>>> 3f40023f
+    return result