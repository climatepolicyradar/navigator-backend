--- conflicted
+++ resolved
@@ -1,9 +1,6 @@
-<<<<<<< HEAD
-=======
 import logging
 from datetime import datetime
 
->>>>>>> 4a8c59cc
 from prefect import flow, task
 from prefect.runtime import flow_run, task_run
 from returns.result import Failure, Result, Success
@@ -22,18 +19,14 @@
 from app.transform.models import NoMatchingTransformations
 from app.transform.navigator_family import transform_navigator_family
 
-<<<<<<< HEAD
 logger = get_logger()
-=======
-_LOGGER = logging.getLogger(__name__)
+ensure_logging_active()
 
 
 # ---------------------------------------------------------------------
 #  ETL TASKS
 # ---------------------------------------------------------------------
->>>>>>> 4a8c59cc
 
-ensure_logging_active()
 
 
 @task(log_prints=True)
@@ -99,20 +92,6 @@
     return transform_navigator_family(identified)
 
 
-<<<<<<< HEAD
-@task(log_prints=True)
-def etl_pipeline(
-    id: str,
-) -> Result[list[Document], Exception]:
-    """Process a single document through the pipeline."""
-
-    extracted_result = extract(id)
-    if not is_successful(extracted_result):
-        logger.error(f"Extraction failed for {id}: {extracted_result.failure()}")
-        return Failure(extracted_result.failure())
-    extracted = extracted_result.unwrap()
-    identified = identify(extracted)
-=======
 # ---------------------------------------------------------------------
 #  FLOW ORCHESTRATION
 # ---------------------------------------------------------------------
@@ -148,7 +127,6 @@
         return []
 
     identified = identify(envelopes)
->>>>>>> 4a8c59cc
     transformed = transform(identified)
 
     match transformed:
