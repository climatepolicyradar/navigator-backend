--- conflicted
+++ resolved
@@ -99,81 +99,77 @@
     def __init__(self, config: NavigatorConnectorConfig):
         super().__init__(config)
 
-<<<<<<< HEAD
+        _LOGGER.info("OTEL_SERVICE_NAME: " + os.getenv("OTEL_SERVICE_NAME", "not set"))
+        _LOGGER.info(
+            "OTEL_TRACES_EXPORTER: " + os.getenv("OTEL_TRACES_EXPORTER", "not set")
+        )
+        _LOGGER.info(
+            "OTEL_METRICS_EXPORTER: " + os.getenv("OTEL_METRICS_EXPORTER", "not set")
+        )
+        _LOGGER.info(
+            "OTEL_LOGS_EXPORTER: " + os.getenv("OTEL_LOGS_EXPORTER", "not set")
+        )
+        _LOGGER.info(
+            "OTEL_EXPORTER_OTLP_ENDPOINT: "
+            + os.getenv("OTEL_EXPORTER_OTLP_ENDPOINT", "not set")
+        )
+        _LOGGER.info(
+            "OTEL_EXPORTER_OTLP_PROTOCOL: "
+            + os.getenv("OTEL_EXPORTER_OTLP_PROTOCOL", "not set")
+        )
+        _LOGGER.info(
+            "OTEL_EXPORTER_OTLP_TRACES_ENDPOINT: "
+            + os.getenv("OTEL_EXPORTER_OTLP_TRACES_ENDPOINT", "not set")
+        )
+        _LOGGER.info(
+            "OTEL_EXPORTER_OTLP_METRICS_ENDPOINT: "
+            + os.getenv("OTEL_EXPORTER_OTLP_METRICS_ENDPOINT", "not set")
+        )
+        _LOGGER.info(
+            "OTEL_EXPORTER_OTLP_LOGS_ENDPOINT: "
+            + os.getenv("OTEL_EXPORTER_OTLP_LOGS_ENDPOINT", "not set")
+        )
+        _LOGGER.info(
+            "OTEL_PYTHON_LOG_LEVEL: " + os.getenv("OTEL_PYTHON_LOG_LEVEL", "not set")
+        )
+        _LOGGER.info(
+            "OTEL_RESOURCE_ATTRIBUTES: "
+            + os.getenv("OTEL_RESOURCE_ATTRIBUTES", "not set")
+        )
+        _LOGGER.info(
+            "PREFECT_CLOUD_ENABLE_ORCHESTRATION_TELEMETRY: "
+            + os.getenv("PREFECT_CLOUD_ENABLE_ORCHESTRATION_TELEMETRY", "not set")
+        )
+        _LOGGER.info(
+            "PREFECT_LOGGING_LEVEL: " + os.getenv("PREFECT_LOGGING_LEVEL", "not set")
+        )
+        _LOGGER.info(
+            "PREFECT_LOGGING_EXTRA_LOGGERS: "
+            + os.getenv("PREFECT_LOGGING_EXTRA_LOGGERS", "not set")
+        )
+        _LOGGER.info(
+            "OTEL_PYTHON_LOGGING_AUTO_INSTRUMENTATION_ENABLED: "
+            + os.getenv("OTEL_PYTHON_LOGGING_AUTO_INSTRUMENTATION_ENABLED", "not set")
+        )
+        _LOGGER.info(
+            "PREFECT_CLOUD_ENABLE_ORCHESTRATION_TELEMETRY: "
+            + os.getenv("PREFECT_CLOUD_ENABLE_ORCHESTRATION_TELEMETRY", "not set")
+        )
+        _LOGGER.info(
+            "PREFECT_LOGGING_LEVEL: " + os.getenv("PREFECT_LOGGING_LEVEL", "not set")
+        )
+        _LOGGER.info(
+            "PREFECT_LOGGING_EXTRA_LOGGERS: "
+            + os.getenv("PREFECT_LOGGING_EXTRA_LOGGERS", "not set")
+        )
+        _LOGGER.info(
+            "OTEL_PYTHON_LOGGING_AUTO_INSTRUMENTATION_ENABLED: "
+            + os.getenv("OTEL_PYTHON_LOGGING_AUTO_INSTRUMENTATION_ENABLED", "not set")
+        )
+
     def fetch_document(
         self, import_id: str, task_run_id: str, flow_run_id: str
     ) -> Result[ExtractedEnvelope, Exception]:
-=======
-        _LOGGER.info("OTEL_SERVICE_NAME: " + os.getenv("OTEL_SERVICE_NAME", "not set"))
-        _LOGGER.info(
-            "OTEL_TRACES_EXPORTER: " + os.getenv("OTEL_TRACES_EXPORTER", "not set")
-        )
-        _LOGGER.info(
-            "OTEL_METRICS_EXPORTER: " + os.getenv("OTEL_METRICS_EXPORTER", "not set")
-        )
-        _LOGGER.info(
-            "OTEL_LOGS_EXPORTER: " + os.getenv("OTEL_LOGS_EXPORTER", "not set")
-        )
-        _LOGGER.info(
-            "OTEL_EXPORTER_OTLP_ENDPOINT: "
-            + os.getenv("OTEL_EXPORTER_OTLP_ENDPOINT", "not set")
-        )
-        _LOGGER.info(
-            "OTEL_EXPORTER_OTLP_PROTOCOL: "
-            + os.getenv("OTEL_EXPORTER_OTLP_PROTOCOL", "not set")
-        )
-        _LOGGER.info(
-            "OTEL_EXPORTER_OTLP_TRACES_ENDPOINT: "
-            + os.getenv("OTEL_EXPORTER_OTLP_TRACES_ENDPOINT", "not set")
-        )
-        _LOGGER.info(
-            "OTEL_EXPORTER_OTLP_METRICS_ENDPOINT: "
-            + os.getenv("OTEL_EXPORTER_OTLP_METRICS_ENDPOINT", "not set")
-        )
-        _LOGGER.info(
-            "OTEL_EXPORTER_OTLP_LOGS_ENDPOINT: "
-            + os.getenv("OTEL_EXPORTER_OTLP_LOGS_ENDPOINT", "not set")
-        )
-        _LOGGER.info(
-            "OTEL_PYTHON_LOG_LEVEL: " + os.getenv("OTEL_PYTHON_LOG_LEVEL", "not set")
-        )
-        _LOGGER.info(
-            "OTEL_RESOURCE_ATTRIBUTES: "
-            + os.getenv("OTEL_RESOURCE_ATTRIBUTES", "not set")
-        )
-        _LOGGER.info(
-            "PREFECT_CLOUD_ENABLE_ORCHESTRATION_TELEMETRY: "
-            + os.getenv("PREFECT_CLOUD_ENABLE_ORCHESTRATION_TELEMETRY", "not set")
-        )
-        _LOGGER.info(
-            "PREFECT_LOGGING_LEVEL: " + os.getenv("PREFECT_LOGGING_LEVEL", "not set")
-        )
-        _LOGGER.info(
-            "PREFECT_LOGGING_EXTRA_LOGGERS: "
-            + os.getenv("PREFECT_LOGGING_EXTRA_LOGGERS", "not set")
-        )
-        _LOGGER.info(
-            "OTEL_PYTHON_LOGGING_AUTO_INSTRUMENTATION_ENABLED: "
-            + os.getenv("OTEL_PYTHON_LOGGING_AUTO_INSTRUMENTATION_ENABLED", "not set")
-        )
-        _LOGGER.info(
-            "PREFECT_CLOUD_ENABLE_ORCHESTRATION_TELEMETRY: "
-            + os.getenv("PREFECT_CLOUD_ENABLE_ORCHESTRATION_TELEMETRY", "not set")
-        )
-        _LOGGER.info(
-            "PREFECT_LOGGING_LEVEL: " + os.getenv("PREFECT_LOGGING_LEVEL", "not set")
-        )
-        _LOGGER.info(
-            "PREFECT_LOGGING_EXTRA_LOGGERS: "
-            + os.getenv("PREFECT_LOGGING_EXTRA_LOGGERS", "not set")
-        )
-        _LOGGER.info(
-            "OTEL_PYTHON_LOGGING_AUTO_INSTRUMENTATION_ENABLED: "
-            + os.getenv("OTEL_PYTHON_LOGGING_AUTO_INSTRUMENTATION_ENABLED", "not set")
-        )
-
-    def fetch_document(self, import_id: str) -> Result[ExtractedEnvelope, Exception]:
->>>>>>> 9aeac13c
         """Fetch a single document from Navigator API."""
         try:
             response_json = self.get(f"families/documents/{import_id}")
