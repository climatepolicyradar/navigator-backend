--- conflicted
+++ resolved
@@ -3,12 +3,9 @@
 import os
 
 from opentelemetry.instrumentation.logging import LoggingInstrumentor
-<<<<<<< HEAD
-=======
 
 LOG_LEVEL = os.getenv("OTEL_PYTHON_LOG_LEVEL", "INFO").upper()
 ENV = os.getenv("ENV", "production")
->>>>>>> 8957c519
 
 # LOG_LEVEL = os.getenv("OTEL_PYTHON_LOG_LEVEL", "INFO").upper()
 ENV = os.getenv("ENV", "development")
@@ -29,15 +26,9 @@
 #     },
 # }
 _LOGGER = logging.getLogger(__name__)
-<<<<<<< HEAD
 # logging.config.dictConfig(DEFAULT_LOGGING)
 is_logging_enabled = os.getenv("DISABLE_OTEL_LOGGING", "true").lower() == "false"
 if is_logging_enabled:
-=======
-logging.config.dictConfig(DEFAULT_LOGGING)
-
-if os.getenv("DISABLE_OTEL_LOGGING", "true").lower() == "false":
->>>>>>> 8957c519
     try:
         LoggingInstrumentor().instrument(set_logging_format=False)
         _LOGGER.debug("Enabled OpenTelemetry logging instrumentor")
