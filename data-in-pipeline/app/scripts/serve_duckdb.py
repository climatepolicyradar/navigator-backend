--- conflicted
+++ resolved
@@ -1,12 +1,7 @@
 import duckdb
-<<<<<<< HEAD
-from fastapi import Depends, FastAPI, HTTPException, Query
-from pydantic import BaseModel, Field
-=======
 from fastapi import Depends, FastAPI, Query
 from fastapi.middleware.cors import CORSMiddleware
 from pydantic import BaseModel
->>>>>>> 4b04a9f5
 
 
 class Label(BaseModel):
@@ -23,7 +18,7 @@
 class BaseDocument(BaseModel):
     id: str
     title: str
-    labels: list[DocumentLabelRelationship] = Field(default_factory=list)
+    labels: list[DocumentLabelRelationship] = []
 
 
 class DocumentDocumentRelationship(BaseModel):
@@ -32,7 +27,7 @@
 
 
 class Document(BaseDocument):
-    relationships: list[DocumentDocumentRelationship] = Field(default_factory=list)
+    relationships: list[DocumentDocumentRelationship] = []
 
 
 class DocumentWithoutRelationships(BaseDocument):
@@ -85,42 +80,6 @@
     offset: int = 0,
     con=Depends(get_connection),
 ):
-<<<<<<< HEAD
-    """
-    Query documents directly by nested labels JSON fields.
-    """
-    base_query = """
-        SELECT d.id, d.title, d.labels, d.relationships
-        FROM documents AS d
-        WHERE 1=1
-    """
-    params: list[str | int] = []
-
-    if label_id or label_type:
-        base_query += """
-            AND EXISTS (
-                SELECT 1
-                FROM UNNEST(d.labels) AS l(lbl)
-                WHERE 1=1
-        """
-        if label_id:
-            base_query += " AND lbl.label.id = ?"
-            params.append(label_id)
-        if label_type:
-            base_query += " AND lbl.label.type = ?"
-            params.append(label_type)
-        base_query += ")"
-
-    base_query += " ORDER BY d.title LIMIT ? OFFSET ?"
-    params.extend([limit, offset])
-
-    try:
-        result = con.execute(base_query, params)
-    except duckdb.Error as e:
-        raise HTTPException(status_code=500, detail=f"DuckDB error: {e!s}")
-
-    # Turn tuples into dicts
-=======
 
     where = "WHERE 1=1"
     params = []
@@ -155,7 +114,6 @@
         f"SELECT id, title, labels, relationships FROM documents {where} ORDER BY title, id LIMIT ? OFFSET ?",  # nosec B608
         params + [limit, offset],
     )
->>>>>>> 4b04a9f5
     colnames = [c[0] for c in result.description]
     rows = result.fetchall()
     docs = []
