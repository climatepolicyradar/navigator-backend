from returns.result import Failure, Result, Success

from app.extract.connectors import NavigatorDocument, NavigatorFamily
<<<<<<< HEAD
from app.logging_config import get_logger
from app.models import Document, DocumentLabelRelationship, Identified, Label
=======
from app.models import (
    Document,
    DocumentDocumentRelationship,
    DocumentLabelRelationship,
    DocumentWithoutRelationships,
    Identified,
    Label,
)
>>>>>>> 2a97c241
from app.transform.models import CouldNotTransform, NoMatchingTransformations

_LOGGER = get_logger()


class TransformerLabel(Label):
    id: str
    title: str
    type: str = "transformer"


def transform_navigator_family(
    input: Identified[NavigatorFamily],
) -> Result[list[Document], NoMatchingTransformations]:
    transformers = [
        transform_navigator_family_with_single_matching_document,
        transform_navigator_family_with_matching_document_title_and_siblings,
        transform_navigator_family_never,
    ]

    success = None
    failures = []
    for transformer in transformers:
        result = transformer(input)
        match result:
            case Success(document):
                success = document
            case Failure(error):
                failures.append(error)

    if success:
        return Success(success)
    else:
        return Failure(
            NoMatchingTransformations(
                f"No matching transformations found for {input.id}"
            )
        )


def transform_navigator_family_with_single_matching_document(
    input: Identified[NavigatorFamily],
) -> Result[list[Document], CouldNotTransform]:
    """
    We have some document <=> family relationships that are essentially just a
    repeat of each other.

    We can use this 1-1 mapping and put the data from the family and store on the document.

    At time of counting this was ~9000 documents.
    """
    if (
        len(input.data.documents) == 1
        and input.data.documents[0].title == input.data.title
    ):
        return Success(
            [
                transform_navigator_family_document(
                    input,
                    input.data.documents[0],
                    "transform_navigator_family_with_single_matching_document",
                )
            ]
        )
    else:
        return Failure(
            CouldNotTransform(
                f"transform_navigator_family_with_single_matching_document could not transform {input.id}"
            )
        )


def transform_navigator_family_with_matching_document_title_and_siblings(
    input: Identified[NavigatorFamily],
) -> Result[list[Document], CouldNotTransform]:
    """
    We have some document <=> family relationships that are essentially just a
    repeat of each other.

    We can use this 1-1 mapping and put the data from the family and store on the document.

    We will also need to generate the relationships between the sibling documents.

    At time of counting this was ~1096 documents.
    """
    if len(input.data.documents) > 1:
        matching_document = next(
            (
                document
                for document in input.data.documents
                if document.title == input.data.title
            ),
            None,
        )
        if matching_document:
            """
            Transform
            """
            transformed_matching_document = transform_navigator_family_document(
                input,
                matching_document,
                "transform_navigator_family_with_matching_document_title_and_siblings",
            )
            transformed_sibling_documents = [
                transform_navigator_family_document(
                    input,
                    document,
                    "transform_navigator_family_with_matching_document_title_and_siblings",
                )
                for document in input.data.documents
                if document.import_id != matching_document.import_id
            ]

            """
            Generate relationships

            This is mutation-y as we need the sibling_documents first, and using model_copy(update=dict) is not type safe.
            Setting the property directly is.
            """
            for sibling in transformed_sibling_documents:
                sibling.relationships = [
                    DocumentDocumentRelationship(
                        type="main",
                        document=DocumentWithoutRelationships(
                            **transformed_matching_document.model_dump()
                        ),
                    )
                ]

            transformed_matching_document.relationships = [
                DocumentDocumentRelationship(
                    type=next(
                        # search for a document with a role, or default to "sibling"
                        (
                            label.label.title.lower()
                            for label in sibling.labels
                            if label.type == "role"
                        ),
                        "sibling",
                    ),
                    document=DocumentWithoutRelationships(**sibling.model_dump()),
                )
                for sibling in transformed_sibling_documents
            ]

            return Success(
                [transformed_matching_document, *transformed_sibling_documents]
            )

    return Failure(
        CouldNotTransform(
            f"transform_navigator_family_with_single_matching_document could not transform {input.id}"
        )
    )


def transform_navigator_family_document(
    family: Identified[NavigatorFamily],
    document: NavigatorDocument,
    transformer_label_title: str,
) -> Document:
    # Labels
    labels: list[DocumentLabelRelationship] = []

    labels.append(
        DocumentLabelRelationship(
            type="family",
            label=Label(
                id=family.data.import_id, title=family.data.title, type="family"
            ),
        )
    )

    labels.append(
        DocumentLabelRelationship(
            type="transformer",
            label=TransformerLabel(
                id=transformer_label_title, title=transformer_label_title
            ),
        )
    )

    role = document.valid_metadata.get("role")
    if role is not None and len(role) > 0:
        normalised_role = role[0].capitalize()
        labels.append(
            DocumentLabelRelationship(
                type="role",
                label=Label(id=normalised_role, title=normalised_role, type="role"),
            )
        )

    return Document(id=document.import_id, title=document.title, labels=labels)


def transform_navigator_family_never(
    input: Identified[NavigatorFamily],
) -> Result[Document, CouldNotTransform]:
    return Failure(
        CouldNotTransform(
            f"transform_navigator_family_never could not transform {input.id}"
        )
    )<|MERGE_RESOLUTION|>--- conflicted
+++ resolved
@@ -1,10 +1,7 @@
 from returns.result import Failure, Result, Success
 
 from app.extract.connectors import NavigatorDocument, NavigatorFamily
-<<<<<<< HEAD
 from app.logging_config import get_logger
-from app.models import Document, DocumentLabelRelationship, Identified, Label
-=======
 from app.models import (
     Document,
     DocumentDocumentRelationship,
@@ -13,7 +10,6 @@
     Identified,
     Label,
 )
->>>>>>> 2a97c241
 from app.transform.models import CouldNotTransform, NoMatchingTransformations
 
 _LOGGER = get_logger()
