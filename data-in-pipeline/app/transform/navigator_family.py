from returns.result import Failure, Result, Success

from app.bootstrap_telemetry import get_logger, log_context
from app.extract.connectors import NavigatorDocument, NavigatorFamily
from app.models import (
    Document,
    DocumentDocumentRelationship,
    DocumentLabelRelationship,
    DocumentWithoutRelationships,
    Identified,
    Label,
)
from app.transform.models import CouldNotTransform, NoMatchingTransformations

mcf_projects_corpus_import_ids = [
    "MCF.corpus.AF.n0000",
    "MCF.corpus.CIF.n0000",
    "MCF.corpus.GEF.n0000",
    "MCF.corpus.GCF.n0000",
]

mcf_reports_corpus_import_ids = [
    "MCF.corpus.AF.Guidance",
    "MCF.corpus.CIF.Guidance",
    "MCF.corpus.GEF.Guidance",
    "MCF.corpus.GCF.Guidance",
]


def transform_navigator_family(
    input: Identified[NavigatorFamily],
) -> Result[list[Document], NoMatchingTransformations]:
<<<<<<< HEAD
    logger = get_logger()

    with log_context(import_id=input.id):
        logger.info(f"Transforming family with {len(input.data.documents)} documents")

        # order here matters - if there is a match, we will stop searching for a transformer
        transformers = [
            transform_navigator_family_with_litigation_corpus_type,
            transform_navigator_family_with_single_matching_document,
            transform_navigator_family_with_matching_document_title_and_siblings,
            transform_navigator_family_never,
        ]

        success = None
        failures = []
        for transformer in transformers:
            result = transformer(input)
            match result:
                case Success(document):
                    logger.info(f"Transformer {transformer.__name__} succeeded")
                    success = document
                case Failure(error):
                    failures.append(error)

        if success:
            logger.info(f"Transform completed, produced {len(success)} documents")
            return Success(success)
        else:
            logger.warning(
                f"No matching transformer found after {len(failures)} attempts"
            )
            return Failure(
                NoMatchingTransformations(
                    f"No matching transformations found for {input.id}"
                )
            )
=======
    match transform(input):
        case Success(d):
            return Success(d)

    return Failure(NoMatchingTransformations())
>>>>>>> eccbe3ff


def transform(
    input: Identified[NavigatorFamily],
) -> Result[list[Document], CouldNotTransform]:
    documents: list[Document] = []

    """
    1) We have some document <=> family relationships that are essentially just a
    repeat of each other.

    We can use this 1-1 mapping and put the data from the family and store on the document.

    We will also need to generate the relationships between the related documents.

    At time of counting this was ~1096 documents.

    2) In the world of MCFs - we often have a "project document" that is a 1-1 mapping of the family.
    """
    is_version_of_document = next(
        (
            document
            for document in input.data.documents
            # 1)
            if document.title == input.data.title
            # 2)
            or (
                input.data.corpus.import_id in mcf_projects_corpus_import_ids
                and document.title.lower() == "project document"
            )
        ),
        None,
    )
    member_of_documents = [
        document
        for document in input.data.documents
        if not (
            is_version_of_document
            and document.import_id == is_version_of_document.import_id
        )
    ]

    """
    Transform
    """
    document_from_family = _transform_navigator_family(input.data)
    documents_from_documents = [
        _transform_navigator_document(
            document,
            input.data,
        )
        for document in member_of_documents
    ]

    """
    Relationships

    We are using the Dublin Core Metadata Initiative (DCMI) Metadata Terms vocabulary.
    @see: https://www.dublincore.org/specifications/dublin-core/dcmi-terms/#http://purl.org/dc/dcam/memberOf
    @see: https://www.dublincore.org/specifications/dublin-core/dcmi-terms/#http://purl.org/dc/dcam/hasMember

    `has_member` implies that this is the "container" document that has a member document.
    `member_of` implies that this is the "member" document that is a member of a container document.
    """
    document_from_family.relationships = [
        DocumentDocumentRelationship(
            type="has_member",
            document=DocumentWithoutRelationships(**document.model_dump()),
        )
        for document in documents_from_documents
    ]

    for document in documents_from_documents:
        document.relationships = [
            DocumentDocumentRelationship(
                type="member_of",
                document=DocumentWithoutRelationships(
                    **document_from_family.model_dump()
                ),
            )
        ]

    documents.append(document_from_family)
    documents.extend(documents_from_documents)

    """
    Versions

    We are using the Dublin Core Metadata Initiative (DCMI) Metadata Terms vocabulary.
    @see: https://www.dublincore.org/specifications/dublin-core/dcmi-terms/#http://purl.org/dc/terms/isVersionOf
    @see: https://www.dublincore.org/specifications/dublin-core/dcmi-terms/#http://purl.org/dc/terms/hasVersion

    `has_version` implies that this is the `latest` version of the document.
    This might be better to have as an explicit flag or label, but it felt that this would do for the moment without adding extra complexity.

    `is_version_of` means that this is a version of document, which is useful for timetravelling, but is better represented as the `is_version_of` relationship.
    """
    document_from_document: Document | None
    if is_version_of_document:
        document_from_document = _transform_navigator_document(
            is_version_of_document, input.data
        )
        document_from_document.relationships = [
            DocumentDocumentRelationship(
                type="is_version_of",
                document=DocumentWithoutRelationships(
                    **document_from_family.model_dump()
                ),
            )
        ]
        document_from_family.relationships.append(
            DocumentDocumentRelationship(
                type="has_version",
                document=DocumentWithoutRelationships(
                    **document_from_document.model_dump()
                ),
            ),
        )
        documents.append(document_from_document)
    else:
        # this is for debugging
        document_from_family.labels.append(
            DocumentLabelRelationship(
                type="debug",
                label=Label(
                    id="no_versions",
                    title="no_versions",
                    type="debug",
                ),
            )
        )

    return Success(documents)


def _transform_navigator_family(navigator_family: NavigatorFamily) -> Document:
    labels: list[DocumentLabelRelationship] = []

    if navigator_family.corpus.import_id == "Academic.corpus.Litigation.n0000":
        labels.append(
            DocumentLabelRelationship(
                type="entity_type",
                label=Label(
                    id="Legal case",
                    title="Legal case",
                    type="entity_type",
                ),
            )
        )

    if (
        navigator_family.corpus.import_id in mcf_projects_corpus_import_ids
        and len(navigator_family.documents) > 0
    ):
        labels.append(
            DocumentLabelRelationship(
                type="entity_type",
                label=Label(
                    id="Multilateral climate fund project",
                    title="Multilateral climate fund project",
                    type="entity_type",
                ),
            )
        )

    # this is for debugging
    if not labels:
        labels.append(
            DocumentLabelRelationship(
                type="debug",
                label=Label(
                    id="no_family_labels",
                    title="no_family_labels",
                    type="debug",
                ),
            )
        )

    return Document(
        id=navigator_family.import_id,
        title=navigator_family.title,
        labels=labels,
    )


def _transform_navigator_document(
    navigator_document: NavigatorDocument, navigator_family: NavigatorFamily
) -> Document:
    labels: list[DocumentLabelRelationship] = []

    if navigator_family.corpus.import_id == "Academic.corpus.Litigation.n0000":
        if navigator_document.events:
            event_type = navigator_document.events[0].event_type
            labels.append(
                DocumentLabelRelationship(
                    type="entity_type",
                    label=Label(
                        id=event_type,
                        title=event_type,
                        type="entity_type",
                    ),
                )
            )

    """
    These values are controlled
    @see: https://github.com/climatepolicyradar/data-migrations/blob/main/taxonomies/Intl.%20agreements.json#L42-L51
    """
    role = navigator_document.valid_metadata.get("role")
    if role is not None and len(role) > 0:
        normalised_role = role[0].capitalize()
        labels.append(
            DocumentLabelRelationship(
                type="entity_type",
                label=Label(
                    id=normalised_role, title=normalised_role, type="entity_type"
                ),
            )
        )

    # this is for debugging
    if not labels:
        labels.append(
            DocumentLabelRelationship(
                type="debug",
                label=Label(
                    id="no_document_labels",
                    title="no_document_labels",
                    type="debug",
                ),
            )
        )

    return Document(
        id=navigator_document.import_id,
        title=navigator_document.title,
        labels=labels,
    )<|MERGE_RESOLUTION|>--- conflicted
+++ resolved
@@ -30,50 +30,18 @@
 def transform_navigator_family(
     input: Identified[NavigatorFamily],
 ) -> Result[list[Document], NoMatchingTransformations]:
-<<<<<<< HEAD
     logger = get_logger()
 
     with log_context(import_id=input.id):
         logger.info(f"Transforming family with {len(input.data.documents)} documents")
 
-        # order here matters - if there is a match, we will stop searching for a transformer
-        transformers = [
-            transform_navigator_family_with_litigation_corpus_type,
-            transform_navigator_family_with_single_matching_document,
-            transform_navigator_family_with_matching_document_title_and_siblings,
-            transform_navigator_family_never,
-        ]
-
-        success = None
-        failures = []
-        for transformer in transformers:
-            result = transformer(input)
-            match result:
-                case Success(document):
-                    logger.info(f"Transformer {transformer.__name__} succeeded")
-                    success = document
-                case Failure(error):
-                    failures.append(error)
-
-        if success:
-            logger.info(f"Transform completed, produced {len(success)} documents")
-            return Success(success)
-        else:
-            logger.warning(
-                f"No matching transformer found after {len(failures)} attempts"
-            )
-            return Failure(
-                NoMatchingTransformations(
-                    f"No matching transformations found for {input.id}"
-                )
-            )
-=======
-    match transform(input):
-        case Success(d):
-            return Success(d)
-
-    return Failure(NoMatchingTransformations())
->>>>>>> eccbe3ff
+        match transform(input):
+            case Success(d):
+                logger.info(f"Transform completed, produced {len(d)} documents")
+                return Success(d)
+
+        logger.warning("No matching transformation found")
+        return Failure(NoMatchingTransformations())
 
 
 def transform(
