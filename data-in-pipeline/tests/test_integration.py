from datetime import datetime, timezone
from http import HTTPStatus
from unittest.mock import MagicMock, patch

from app.extract.connectors import (
    FamilyFetchResult,
    NavigatorCorpus,
    NavigatorDocument,
    NavigatorFamily,
    PageFetchFailure,
)
from app.models import Document, ExtractedEnvelope, ExtractedMetadata
from app.navigator_document_etl_pipeline import (
    process_updates as process_document_updates,
)
<<<<<<< HEAD
from app.navigator_family_etl_pipeline import etl_pipeline
=======
from app.navigator_family_etl_pipeline import process_updates as process_family_updates
from app.transform.navigator_family import TransformerLabel
>>>>>>> 008788df


@patch("app.navigator_document_etl_pipeline.upload_to_s3")
def test_process_document_updates_flow(mock_upload):
    mock_upload.return_value = None
    assert process_document_updates(["CCLW.legislative.10695.6311"]) == [
        Document(id="CCLW.legislative.10695.6311", title="Climate Change Act 2022")
    ]


@patch("app.navigator_document_etl_pipeline.upload_to_s3")
def test_process_document_updates_flow_with_invalid_id(mock_upload):
    mock_upload.return_value = None
    assert process_document_updates(["CCLW.INVALID_ID"]) == []


@patch("app.navigator_family_etl_pipeline.upload_to_s3")
@patch("app.navigator_family_etl_pipeline.NavigatorConnector")
def test_process_family_updates_flow_multiple_families(
    mock_connector_class, mock_upload
):
    """Test ETL pipeline with multiple families across pages."""
    mock_upload.return_value = None
<<<<<<< HEAD

    mock_connector_instance = MagicMock()
    mock_connector_class.return_value = mock_connector_instance
    mock_connector_instance.close.return_value = None

    page_1_data = [
        NavigatorFamily(
            import_id="i00000315",
            title="Belgium UNCBD National Targets",
            corpus=NavigatorCorpus(import_id="UNFCCC"),
            documents=[
                NavigatorDocument(
                    import_id="i00000315", title="Belgium UNCBD National Targets"
                )
            ],
        )
=======
    assert process_family_updates(["UNFCCC.family.i00000314.n0000"]) == [
        [
            Document(
                id="UNFCCC.document.i00000315.n0000",
                title="Belgium UNCBD National Targets",
                labels=[
                    DocumentLabelRelationship(
                        type="family",
                        label=Label(
                            id="UNFCCC.family.i00000314.n0000",
                            title="Belgium UNCBD National Targets",
                            type="family",
                        ),
                    ),
                    DocumentLabelRelationship(
                        type="transformer",
                        label=TransformerLabel(
                            id="transform_navigator_family_with_single_matching_document",
                            title="transform_navigator_family_with_single_matching_document",
                            type="transformer",
                        ),
                    ),
                ],
            )
        ]
>>>>>>> 008788df
    ]

    page_2_data = [
        NavigatorFamily(
            import_id="i00000316",
            title="France UNCBD National Targets",
            corpus=NavigatorCorpus(import_id="UNFCCC"),
            documents=[
                NavigatorDocument(
                    import_id="i00000316", title="France UNCBD National Targets"
                )
            ],
        )
    ]

    envelope_1 = ExtractedEnvelope(
        data=page_1_data,
        id="test-uuid-1",
        source_name="navigator_family",
        source_record_id="task-001-families-endpoint-page-1",
        raw_payload=page_1_data,
        content_type="application/json",
        connector_version="1.0.0",
        extracted_at=datetime.now(timezone.utc),
        task_run_id="task-001",
        flow_run_id="flow-001",
        metadata=ExtractedMetadata(
            endpoint="https://api.example.com/families/?page=1",
            http_status=HTTPStatus.OK,
        ),
    )

    envelope_2 = ExtractedEnvelope(
        data=page_2_data,
        id="test-uuid-2",
        source_name="navigator_family",
        source_record_id="task-001-families-endpoint-page-2",
        raw_payload=page_2_data,
        content_type="application/json",
        connector_version="1.0.0",
        extracted_at=datetime.now(timezone.utc),
        task_run_id="task-001",
        flow_run_id="flow-001",
        metadata=ExtractedMetadata(
            endpoint="https://api.example.com/families/?page=2",
            http_status=HTTPStatus.OK,
        ),
    )

    mock_connector_instance.fetch_all_families.return_value = FamilyFetchResult(
        envelopes=[envelope_1, envelope_2], failure=None
    )

    result = etl_pipeline()

    assert isinstance(result, list)
    assert (
        len(result) == 1
    )  # Only one family should be processed, as per current logic TODO: refactor
    assert result[0].id == "i00000315"


@patch("app.navigator_family_etl_pipeline.upload_to_s3")
@patch("app.navigator_family_etl_pipeline.NavigatorConnector")
def test_process_family_updates_flow_extraction_failure(
    mock_connector_class, mock_upload
):
    """Test ETL pipeline when extraction fails completely."""
    mock_upload.return_value = None

    mock_connector_instance = MagicMock()
    mock_connector_class.return_value = mock_connector_instance
    mock_connector_instance.close.return_value = None

    # Simulate extraction failure
    expected_error = Exception("500 Internal Server Error")
    mock_connector_instance.fetch_all_families.return_value = FamilyFetchResult(
        envelopes=[],
        failure=PageFetchFailure(
            page=1, error=str(expected_error), task_run_id="task-001"
        ),
    )

    result = etl_pipeline()

    assert isinstance(result, Exception)<|MERGE_RESOLUTION|>--- conflicted
+++ resolved
@@ -13,12 +13,8 @@
 from app.navigator_document_etl_pipeline import (
     process_updates as process_document_updates,
 )
-<<<<<<< HEAD
 from app.navigator_family_etl_pipeline import etl_pipeline
-=======
-from app.navigator_family_etl_pipeline import process_updates as process_family_updates
 from app.transform.navigator_family import TransformerLabel
->>>>>>> 008788df
 
 
 @patch("app.navigator_document_etl_pipeline.upload_to_s3")
@@ -42,7 +38,6 @@
 ):
     """Test ETL pipeline with multiple families across pages."""
     mock_upload.return_value = None
-<<<<<<< HEAD
 
     mock_connector_instance = MagicMock()
     mock_connector_class.return_value = mock_connector_instance
@@ -59,33 +54,6 @@
                 )
             ],
         )
-=======
-    assert process_family_updates(["UNFCCC.family.i00000314.n0000"]) == [
-        [
-            Document(
-                id="UNFCCC.document.i00000315.n0000",
-                title="Belgium UNCBD National Targets",
-                labels=[
-                    DocumentLabelRelationship(
-                        type="family",
-                        label=Label(
-                            id="UNFCCC.family.i00000314.n0000",
-                            title="Belgium UNCBD National Targets",
-                            type="family",
-                        ),
-                    ),
-                    DocumentLabelRelationship(
-                        type="transformer",
-                        label=TransformerLabel(
-                            id="transform_navigator_family_with_single_matching_document",
-                            title="transform_navigator_family_with_single_matching_document",
-                            type="transformer",
-                        ),
-                    ),
-                ],
-            )
-        ]
->>>>>>> 008788df
     ]
 
     page_2_data = [
