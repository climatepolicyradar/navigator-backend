--- conflicted
+++ resolved
@@ -18,14 +18,11 @@
   "fastapi>=0.115.14",
   "numpy>=2.3.4",
   "pandas>=2.3.3",
-<<<<<<< HEAD
   "sqlalchemy>=2.0.44",
   "sqlalchemy-utils>=0.42.0",
   "alembic>=1.17.0",
   "alembic-utils>=0.8.8",
-=======
   "psycopg2-binary>=2.9.11",
->>>>>>> e4007b4b
 ]
 
 [tool.uv.sources]
