--- conflicted
+++ resolved
@@ -117,11 +117,7 @@
 	docker-compose -f docker-compose.yml -f docker-compose.dev.yml run --rm backend pytest -vvv tests/unit
 
 test:
-<<<<<<< HEAD
-	docker-compose -f docker-compose.yml -f docker-compose.dev.yml run --rm backend pytest -vvv -m 'not opensearch and not search'
-=======
-	docker-compose -f docker-compose.yml -f docker-compose.dev.yml run --rm backend pytest -vvv --test-alembic -m 'not search'
->>>>>>> 4dfe4b86
+	docker-compose -f docker-compose.yml -f docker-compose.dev.yml run --rm backend pytest -vvv -m 'not search'
 
 # ----------------------------------
 # tasks
