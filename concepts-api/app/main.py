--- conflicted
+++ resolved
@@ -5,12 +5,7 @@
 from typing import Any
 
 import duckdb
-<<<<<<< HEAD
-from api import FastAPITelemetry
-from api.telemetry_config import ServiceManifest, TelemetryConfig
-=======
 from api import FastAPITelemetry, ServiceManifest, TelemetryConfig
->>>>>>> 1819cd01
 from fastapi import APIRouter, Depends, FastAPI, HTTPException, Query
 from pydantic import BaseModel, Field
 from pydantic_settings import BaseSettings
