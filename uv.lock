--- conflicted
+++ resolved
@@ -1,9 +1,5 @@
 version = 1
-<<<<<<< HEAD
-revision = 3
-=======
 revision = 2
->>>>>>> 90273216
 requires-python = ">=3.12, <3.14"
 resolution-markers = [
     "python_full_version >= '3.13'",
@@ -78,7 +74,6 @@
     { name = "opentelemetry-distro" },
     { name = "opentelemetry-exporter-otlp" },
     { name = "opentelemetry-instrumentation-fastapi" },
-    { name = "opentelemetry-instrumentation-logging" },
     { name = "opentelemetry-instrumentation-sqlalchemy" },
     { name = "opentelemetry-sdk" },
     { name = "pulumi" },
@@ -91,7 +86,6 @@
     { name = "opentelemetry-distro", specifier = ">=0.59b0" },
     { name = "opentelemetry-exporter-otlp", specifier = ">=1.21.0,<2.0.0" },
     { name = "opentelemetry-instrumentation-fastapi", specifier = ">=0.45b0" },
-    { name = "opentelemetry-instrumentation-logging", specifier = ">=0.59b0" },
     { name = "opentelemetry-instrumentation-sqlalchemy", specifier = ">=0.45b0" },
     { name = "opentelemetry-sdk", specifier = ">=1.21.0,<2.0.0" },
     { name = "pulumi", specifier = ">=3.166.0,<4.0.0" },
@@ -1265,22 +1259,6 @@
 sdist = { url = "https://files.pythonhosted.org/packages/ab/a7/7a6ce5009584ce97dbfd5ce77d4f9d9570147507363349d2cb705c402bcf/opentelemetry_instrumentation_fastapi-0.59b0.tar.gz", hash = "sha256:e8fe620cfcca96a7d634003df1bc36a42369dedcdd6893e13fb5903aeeb89b2b", size = 24967, upload-time = "2025-10-16T08:39:46.056Z" }
 wheels = [
     { url = "https://files.pythonhosted.org/packages/35/27/5914c8bf140ffc70eff153077e225997c7b054f0bf28e11b9ab91b63b18f/opentelemetry_instrumentation_fastapi-0.59b0-py3-none-any.whl", hash = "sha256:0d8d00ff7d25cca40a4b2356d1d40a8f001e0668f60c102f5aa6bb721d660c4f", size = 13492, upload-time = "2025-10-16T08:38:52.312Z" },
-<<<<<<< HEAD
-]
-
-[[package]]
-name = "opentelemetry-instrumentation-logging"
-version = "0.59b0"
-source = { registry = "https://pypi.org/simple" }
-dependencies = [
-    { name = "opentelemetry-api" },
-    { name = "opentelemetry-instrumentation" },
-]
-sdist = { url = "https://files.pythonhosted.org/packages/be/88/9c5f70fa8b8d96d30be378fc6eb1776e13aea456db15009f4eaef4928847/opentelemetry_instrumentation_logging-0.59b0.tar.gz", hash = "sha256:1b51116444edc74f699daf9002ded61529397100c9bc903c8b9aaa75a5218c76", size = 9969, upload-time = "2025-10-16T08:39:51.653Z" }
-wheels = [
-    { url = "https://files.pythonhosted.org/packages/2c/a0/340cc45d71437c2f7e27f13c1d2e335b18bbc7a24fd7d174018500b3c7ba/opentelemetry_instrumentation_logging-0.59b0-py3-none-any.whl", hash = "sha256:fdd4eddbd093fc421df8f7d356ecb15b320a1f3396b56bce5543048a5c457eea", size = 12577, upload-time = "2025-10-16T08:38:58.064Z" },
-=======
->>>>>>> 90273216
 ]
 
 [[package]]
