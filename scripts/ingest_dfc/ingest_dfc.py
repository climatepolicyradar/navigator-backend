--- conflicted
+++ resolved
@@ -21,14 +21,9 @@
 from scripts.ingest_dfc.utils import DfcRow, ResultType, validate_csv_columns
 
 
-<<<<<<< HEAD
 def read(csv_file_path: Path, context: IngestContext, process: ProcessFunc) -> None:
-    """Reads a CSV file and calls process() for each row.
-=======
-def read(csv_file_path: Path, process: ProcessFunc) -> None:
     """
-    Reads a CSV file and calls process() for each row.
->>>>>>> 6501947f
+    Read a CSV file and call process() for each row.
 
     :csv_file_path [Path]: the filename of the CSV file.
     :process [ProcessFunc]: the function to call to process a single row.
