from typing import Any, cast

from sqlalchemy.orm import Session

from app.db.models.deprecated import Document
from app.db.models.law_policy import (
    DocumentStatus,
    Family,
    FamilyCategory,
    FamilyDocument,
    FamilyDocumentType,
    FamilyOrganisation,
    Geography,
    Slug,
    Variant,
)
from app.db.models.law_policy.metadata import MetadataOrganisation, MetadataTaxonomy
from scripts.ingest_dfc.dfc.metadata import add_metadata
from scripts.ingest_dfc.dfc.organisation import get_organisation_taxonomy

from scripts.ingest_dfc.dfc.physical_document import (
    physical_document_from_row,
)
from scripts.ingest_dfc.utils import DfcRow, get_or_create, to_dict


def family_from_row(
    db: Session,
    row: DfcRow,
    existing_document: Document,
    org_id: int,
    result: dict[str, Any],
) -> Family:
    """
    Create any missing Family, FamilyDocument & Associated links from the given row

    :param [Session] db: connection to the database.
    :param [int] org_id: the organisation id associated with this row.
    :param [DfcRow] row: the row built from the CSV.
    :param [dict[str, Any]] result: a result dict in which to track what was created
    :raises [ValueError]: When there is an existing family name that only differs by
        case or when the geography associated with this row cannot be found in the
        database.
    :return [Family]: The family that was either retrieved or created
    """
    # GET OR CREATE FAMILY
    family = _maybe_create_family(db, row, org_id, result)

    # GET OR CREATE FAMILY DOCUMENT
    _maybe_create_family_document(db, row, family, existing_document, result)

    return family


def _maybe_create_family(
    db: Session, row: DfcRow, org_id: int, result: dict[str, Any]
) -> Family:
    def _create_family_links(family: Family):
        print(f"- Creating family slug for import {family.import_id}")
        family_slug = Slug(name=row.cpr_family_slug, family_import_id=family.import_id)

        db.add(family_slug)
        db.commit()
        result["family_slug"] = (to_dict(family_slug),)

        print(f"- Creating family organisation for import {row.cpr_family_id}")
        family_organisation = FamilyOrganisation(
            family_import_id=family.import_id, organisation_id=org_id
        )
        db.add(family_organisation)
        db.commit()
        result["family_organisation"] = to_dict(family_organisation)
<<<<<<< HEAD

        taxonomy = get_organisation_taxonomy(db, org_id)
        add_metadata(db, cast(str, family.import_id), taxonomy, "default", row)
=======
        # TODO Create Family metadata
        taxonomy = (
            db.query(MetadataTaxonomy.valid_metadata)
            .join(
                MetadataOrganisation,
                MetadataOrganisation.taxonomy_name == MetadataTaxonomy.name,
            )
            .filter_by(taxonomy_name="default", organisation_id=org_id)
            .first()
        )
        if not taxonomy:
            raise ValueError(
                f"Could not find a default taxonomy for organisation {org_id}"
            )
        add_metadata(
            db, cast(str, family.import_id), cast(dict, taxonomy), "default", row
        )
>>>>>>> 6501947f

    category = FamilyCategory(row.category.upper())

    # GET GEOGRAPHY
    print(f"- Getting Geography for {row.geography_iso}")
    geography = _get_geography(db, row)

    if not _validate_family_name(db, row.family_name, row.cpr_family_id):
        raise ValueError(
            f"Processing row {row.row_number} got family {row.family_name} "
            "that is different to the existing family title for family id "
            f"{row.cpr_family_id}"
        )
    family = get_or_create(
        db,
        Family,
        import_id=row.cpr_family_id,
        extra={
            "title": row.family_name,
            "geography_id": geography.id,
            "category_name": category,
            "description": row.family_summary,
        },
        after_create=_create_family_links,
    )
    result["family"] = to_dict(family)
    return family


def _maybe_create_family_document(
    db: Session,
    row: DfcRow,
    family: Family,
    existing_document: Document,
    result: dict[str, Any],
) -> FamilyDocument:
    print(f"- Creating family document for import {row.cpr_document_id}")

    # FIXME: these should come from well-known values, not whatever is in the CSV
    variant_name = get_or_create(
        db, Variant, variant_name=row.document_role, extra={"description": ""}
    ).variant_name
    document_type = get_or_create(
        db, FamilyDocumentType, name=row.document_type, extra={"description": ""}
    ).name

    family_document = (
        db.query(FamilyDocument).filter_by(import_id=row.cpr_document_id).first()
    )
    if family_document is not None:
        # If the family document exists we can assume that the associated physical
        # document and slug have also been created
        return family_document

    physical_document = physical_document_from_row(db, row, existing_document, result)
    family_document = FamilyDocument(
        family_import_id=family.import_id,
        physical_document_id=physical_document.id,
        cdn_object=existing_document.cdn_object,
        import_id=row.cpr_document_id,
        variant_name=variant_name,
        document_status=DocumentStatus.PUBLISHED,
        document_type=document_type,
    )
    db.add(family_document)
    db.commit()

    result["family_document"] = to_dict(family_document)
    print(f"- Creating slug for FamilyDocument with import_id {row.cpr_document_id}")
    _add_family_document_slug(db, row, family_document, result)

    return family_document


def _validate_family_name(db: Session, family_name: str, import_id: str) -> bool:
    matching_family = db.query(Family).filter(Family.import_id == import_id).first()
    if matching_family is None:
        return True

    return matching_family.title.strip().lower() == family_name.strip().lower()


def _get_geography(db: Session, row: DfcRow) -> Geography:
    geography = db.query(Geography).filter(Geography.value == row.geography_iso).first()
    if geography is None:
        raise ValueError(
            f"Geography value of {row.geography_iso} does not exist in the database."
        )
    return geography


def _add_family_document_slug(
    db: Session, row: DfcRow, family_document: FamilyDocument, result: dict[str, Any]
) -> Slug:
    """
    Adds the slugs for the family and family_document.

    :param [Session] db: connection to the database.
    :param [DfcRow] row: the row built from the CSV.
    :param [FamilyDocument] family_document: family document associated with this row.
    :param [dict[str, Any]] result: a dictionary in which to record what was created.
    :return [Slug]: the created slug object
    """
    family_document_slug = Slug(
        name=row.cpr_document_slug,
        family_document_import_id=family_document.import_id,
    )
    db.add(family_document_slug)
    db.commit()
    result["family_document_slug"] = {"document_slug": to_dict(family_document_slug)}
    return family_document_slug<|MERGE_RESOLUTION|>--- conflicted
+++ resolved
@@ -5,8 +5,8 @@
 from app.db.models.deprecated import Document
 from app.db.models.law_policy import (
     DocumentStatus,
+    FamilyCategory,
     Family,
-    FamilyCategory,
     FamilyDocument,
     FamilyDocumentType,
     FamilyOrganisation,
@@ -14,13 +14,9 @@
     Slug,
     Variant,
 )
-from app.db.models.law_policy.metadata import MetadataOrganisation, MetadataTaxonomy
 from scripts.ingest_dfc.dfc.metadata import add_metadata
 from scripts.ingest_dfc.dfc.organisation import get_organisation_taxonomy
-
-from scripts.ingest_dfc.dfc.physical_document import (
-    physical_document_from_row,
-)
+from scripts.ingest_dfc.dfc.physical_document import physical_document_from_row
 from scripts.ingest_dfc.utils import DfcRow, get_or_create, to_dict
 
 
@@ -70,29 +66,9 @@
         db.add(family_organisation)
         db.commit()
         result["family_organisation"] = to_dict(family_organisation)
-<<<<<<< HEAD
 
         taxonomy = get_organisation_taxonomy(db, org_id)
         add_metadata(db, cast(str, family.import_id), taxonomy, "default", row)
-=======
-        # TODO Create Family metadata
-        taxonomy = (
-            db.query(MetadataTaxonomy.valid_metadata)
-            .join(
-                MetadataOrganisation,
-                MetadataOrganisation.taxonomy_name == MetadataTaxonomy.name,
-            )
-            .filter_by(taxonomy_name="default", organisation_id=org_id)
-            .first()
-        )
-        if not taxonomy:
-            raise ValueError(
-                f"Could not find a default taxonomy for organisation {org_id}"
-            )
-        add_metadata(
-            db, cast(str, family.import_id), cast(dict, taxonomy), "default", row
-        )
->>>>>>> 6501947f
 
     category = FamilyCategory(row.category.upper())
 
