--- conflicted
+++ resolved
@@ -51,17 +51,14 @@
     )
 
     print(f"- Creating Collection if required for import {import_id}")
-<<<<<<< HEAD
-    collection_from_row(db, row, context.org_id, cast(str, family.import_id), result)
-=======
+
     collection_from_row(
         db,
         row,
-        cast(int, organisation.id),
+        context.org_id,
         cast(str, family.import_id),
         result,
     )
->>>>>>> 77153e7e
 
     return result
 
