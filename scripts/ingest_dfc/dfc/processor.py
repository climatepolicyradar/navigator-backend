import sys
from typing import Callable, cast

from sqlalchemy.orm import Session

from app.db.models.deprecated import Document
from app.db.models.document import PhysicalDocument
from scripts.ingest_dfc.db_utils import SessionLocal

from scripts.ingest_dfc.dfc.collection import collection_from_row
from scripts.ingest_dfc.dfc.family import family_from_row
from scripts.ingest_dfc.dfc.organisation import create_organisation
from scripts.ingest_dfc.dfc.validator import validate_row
from scripts.ingest_dfc.utils import DfcRow, IngestContext


ProcessFunc = Callable[[IngestContext, DfcRow], None]


<<<<<<< HEAD
def ingest_row(db: Session, context: IngestContext, row: DfcRow) -> dict:
    """Creates the constituent elements in the database that will represent this row.

    Args:
        db (Session): the connection to the database.
        row (DfcRow): the DfcRow object of the current CSV row
=======
def ingest_row(db: Session, row: DfcRow) -> dict:
    """
    Create the constituent elements in the database that will represent this row.
>>>>>>> 6501947f

    :param [Session] db: the connection to the database.
    :param [DfcRow] row: the DfcRow object of the current CSV row
    :returns [dict[str, Any]]: a result dictionary describing what was created
    """
    result = {}
    import_id = row.cpr_document_id

    existing_document = (
        db.query(Document).filter(Document.import_id == import_id).first()
    )
    if existing_document is None:
        # If there does not already exist a document with the given import_id, do not
        # attempt to migrate
        print("skipping!")
        return result
    print("processing")

    print(f"- Creating FamilyDocument for import {import_id}")
    family = family_from_row(
        db,
        row,
        existing_document,
        context.org_id,
        result,
    )

    print(f"- Creating Collection if required for import {import_id}")

    collection_from_row(
        db,
        row,
        context.org_id,
        cast(str, family.import_id),
        result,
    )

    return result


def db_ready() -> bool:
    """Returns True if we should process the row."""
    db = SessionLocal()
    num_new_documents = db.query(PhysicalDocument).count()
    num_old_documents = db.query(Document).count()
    print(
        f"Found {num_new_documents} new documents and {num_old_documents} old "
        "documents"
    )
    return True  # num_new_documents == 0 and num_old_documents > 0


<<<<<<< HEAD
def db_init() -> IngestContext:
    """Initialises the database

    Returns:
        Organisation: The organisation that will be used for the ingest.
=======
def get_dfc_processor() -> Tuple[ValidateFunc, ProcessFunc]:
    """
    Get the validation and process function for ingesting a CSV.

    :return [Tuple[ValidateFunc, ProcessFunc]]: A tuple of functions
>>>>>>> 6501947f
    """
    db = SessionLocal()
    organisation = create_organisation(db)
    db.commit()
    return IngestContext(org_id=cast(int, organisation.id), results=[])


def get_dfc_ingestor() -> ProcessFunc:
    """Gets the ingestion function for ingesting a CSV.

    Returns:
        ProcessFunc: The function used to ingest the CSV file
    """

    def process(context: IngestContext, row: DfcRow) -> None:
        """Processes the row into the db."""
        sys.stdout.write(f"Ingesting row: {row.row_number}: ")

        # Beginning a transaction here would create this issue:
        # https://stackoverflow.com/a/58991792
        # Sessions are meant to be short-lived - see https://docs.sqlalchemy.org/en/13/orm/session_basics.html

        db = SessionLocal()
        ingest_row(db, context, row=row)
        db.commit()
        sys.stdout.flush()

    return process


def get_dfc_validator() -> ProcessFunc:
    """Gets the validation function for ingesting a CSV.

    Returns:
        ProcessFunc: The function used to validate the CSV file
    """

    def process(context: IngestContext, row: DfcRow) -> None:
        """Processes the row into the db."""
        db = SessionLocal()
        validate_row(db, context, row=row)

    return process<|MERGE_RESOLUTION|>--- conflicted
+++ resolved
@@ -17,18 +17,9 @@
 ProcessFunc = Callable[[IngestContext, DfcRow], None]
 
 
-<<<<<<< HEAD
 def ingest_row(db: Session, context: IngestContext, row: DfcRow) -> dict:
-    """Creates the constituent elements in the database that will represent this row.
-
-    Args:
-        db (Session): the connection to the database.
-        row (DfcRow): the DfcRow object of the current CSV row
-=======
-def ingest_row(db: Session, row: DfcRow) -> dict:
     """
-    Create the constituent elements in the database that will represent this row.
->>>>>>> 6501947f
+    Create the constituent elements in the database that represent this row.
 
     :param [Session] db: the connection to the database.
     :param [DfcRow] row: the DfcRow object of the current CSV row
@@ -70,7 +61,7 @@
 
 
 def db_ready() -> bool:
-    """Returns True if we should process the row."""
+    """Return True if we should process the row."""
     db = SessionLocal()
     num_new_documents = db.query(PhysicalDocument).count()
     num_old_documents = db.query(Document).count()
@@ -81,19 +72,11 @@
     return True  # num_new_documents == 0 and num_old_documents > 0
 
 
-<<<<<<< HEAD
 def db_init() -> IngestContext:
-    """Initialises the database
+    """
+    Initialise the database
 
-    Returns:
-        Organisation: The organisation that will be used for the ingest.
-=======
-def get_dfc_processor() -> Tuple[ValidateFunc, ProcessFunc]:
-    """
-    Get the validation and process function for ingesting a CSV.
-
-    :return [Tuple[ValidateFunc, ProcessFunc]]: A tuple of functions
->>>>>>> 6501947f
+    :return [Organisation]: The organisation that will be used for the ingest.
     """
     db = SessionLocal()
     organisation = create_organisation(db)
@@ -102,10 +85,10 @@
 
 
 def get_dfc_ingestor() -> ProcessFunc:
-    """Gets the ingestion function for ingesting a CSV.
+    """
+    Get the ingestion function for ingesting a CSV.
 
-    Returns:
-        ProcessFunc: The function used to ingest the CSV file
+    :return [ProcessFunc]: The function used to ingest the CSV file
     """
 
     def process(context: IngestContext, row: DfcRow) -> None:
@@ -125,10 +108,10 @@
 
 
 def get_dfc_validator() -> ProcessFunc:
-    """Gets the validation function for ingesting a CSV.
+    """
+    Get the validation function for ingesting a CSV.
 
-    Returns:
-        ProcessFunc: The function used to validate the CSV file
+    :return [ProcessFunc]: The function used to validate the CSV file
     """
 
     def process(context: IngestContext, row: DfcRow) -> None:
